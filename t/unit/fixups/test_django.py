<<<<<<< HEAD
=======
from __future__ import absolute_import, unicode_literals
>>>>>>> 28eb9095
import pytest
from contextlib import contextmanager
from case import Mock, mock, patch
from celery.fixups.django import (
    _maybe_close_fd,
    fixup,
    FixupWarning,
    DjangoFixup,
    DjangoWorkerFixup,
)


class FixupCase:
    Fixup = None

    @contextmanager
    def fixup_context(self, app):
        with patch('celery.fixups.django.DjangoWorkerFixup.validate_models'):
            with patch('celery.fixups.django.symbol_by_name') as symbyname:
                with patch('celery.fixups.django.import_module') as impmod:
                    f = self.Fixup(app)
                    yield f, impmod, symbyname


class test_DjangoFixup(FixupCase):
    Fixup = DjangoFixup

    def test_setting_default_app(self):
        from celery import _state
        prev, _state.default_app = _state.default_app, None
        try:
            app = Mock(name='app')
            DjangoFixup(app)
            app.set_default.assert_called_with()
        finally:
            _state.default_app = prev

    @patch('celery.fixups.django.DjangoWorkerFixup')
    def test_worker_fixup_property(self, DjangoWorkerFixup):
        f = DjangoFixup(self.app)
        f._worker_fixup = None
        assert f.worker_fixup is DjangoWorkerFixup()
        assert f.worker_fixup is DjangoWorkerFixup()

    def test_on_import_modules(self):
        f = DjangoFixup(self.app)
        f.worker_fixup = Mock(name='worker_fixup')
        f.on_import_modules()
        f.worker_fixup.validate_models.assert_called_with()

    def test_autodiscover_tasks(self, patching):
        patching.modules('django.apps')
        from django.apps import apps
        f = DjangoFixup(self.app)
        configs = [Mock(name='c1'), Mock(name='c2')]
        apps.get_app_configs.return_value = configs
        assert f.autodiscover_tasks() == [c.name for c in configs]

    def test_fixup(self, patching):
        with patch('celery.fixups.django.DjangoFixup') as Fixup:
            patching.setenv('DJANGO_SETTINGS_MODULE', '')
            fixup(self.app)
            Fixup.assert_not_called()

            patching.setenv('DJANGO_SETTINGS_MODULE', 'settings')
            with mock.mask_modules('django'):
                with pytest.warns(FixupWarning):
                    fixup(self.app)
                Fixup.assert_not_called()
            with mock.module_exists('django'):
                import django
                django.VERSION = (1, 10, 1)
                fixup(self.app)
                Fixup.assert_called()

    def test_maybe_close_fd(self):
        with patch('os.close'):
            _maybe_close_fd(Mock())
            _maybe_close_fd(object())

    def test_init(self):
        with self.fixup_context(self.app) as (f, importmod, sym):
            assert f

    def test_install(self, patching):
        self.app.loader = Mock()
        self.cw = patching('os.getcwd')
        self.p = patching('sys.path')
        self.sigs = patching('celery.fixups.django.signals')
        with self.fixup_context(self.app) as (f, _, _):
            self.cw.return_value = '/opt/vandelay'
            f.install()
            self.sigs.worker_init.connect.assert_called_with(f.on_worker_init)
            assert self.app.loader.now == f.now
            self.p.append.assert_called_with('/opt/vandelay')

    def test_now(self):
        with self.fixup_context(self.app) as (f, _, _):
            assert f.now(utc=True)
            f._now.assert_not_called()
            assert f.now(utc=False)
            f._now.assert_called()

    def test_on_worker_init(self):
        with self.fixup_context(self.app) as (f, _, _):
            with patch('celery.fixups.django.DjangoWorkerFixup') as DWF:
                f.on_worker_init()
                DWF.assert_called_with(f.app)
                DWF.return_value.install.assert_called_with()
                assert f._worker_fixup is DWF.return_value


class test_DjangoWorkerFixup(FixupCase):
    Fixup = DjangoWorkerFixup

    def test_init(self):
        with self.fixup_context(self.app) as (f, importmod, sym):
            assert f

    def test_install(self):
        self.app.conf = {'CELERY_DB_REUSE_MAX': None}
        self.app.loader = Mock()
        with self.fixup_context(self.app) as (f, _, _):
            with patch('celery.fixups.django.signals') as sigs:
                f.install()
                sigs.beat_embedded_init.connect.assert_called_with(
                    f.close_database,
                )
                sigs.worker_ready.connect.assert_called_with(f.on_worker_ready)
                sigs.task_prerun.connect.assert_called_with(f.on_task_prerun)
                sigs.task_postrun.connect.assert_called_with(f.on_task_postrun)
                sigs.worker_process_init.connect.assert_called_with(
                    f.on_worker_process_init,
                )

    def test_on_worker_process_init(self, patching):
        with self.fixup_context(self.app) as (f, _, _):
            with patch('celery.fixups.django._maybe_close_fd') as mcf:
                    _all = f._db.connections.all = Mock()
                    conns = _all.return_value = [
                        Mock(), Mock(),
                    ]
                    conns[0].connection = None
                    with patch.object(f, 'close_cache'):
                        with patch.object(f, '_close_database'):
                            f.on_worker_process_init()
                            mcf.assert_called_with(conns[1].connection)
                            f.close_cache.assert_called_with()
                            f._close_database.assert_called_with()

                            f.validate_models = Mock(name='validate_models')
                            patching.setenv('FORKED_BY_MULTIPROCESSING', '1')
                            f.on_worker_process_init()
                            f.validate_models.assert_called_with()

    def test_on_task_prerun(self):
        task = Mock()
        with self.fixup_context(self.app) as (f, _, _):
            task.request.is_eager = False
            with patch.object(f, 'close_database'):
                f.on_task_prerun(task)
                f.close_database.assert_called_with()

            task.request.is_eager = True
            with patch.object(f, 'close_database'):
                f.on_task_prerun(task)
                f.close_database.assert_not_called()

    def test_on_task_postrun(self):
        task = Mock()
        with self.fixup_context(self.app) as (f, _, _):
            with patch.object(f, 'close_cache'):
                task.request.is_eager = False
                with patch.object(f, 'close_database'):
                    f.on_task_postrun(task)
                    f.close_database.assert_called()
                    f.close_cache.assert_called()

            # when a task is eager, don't close connections
            with patch.object(f, 'close_cache'):
                task.request.is_eager = True
                with patch.object(f, 'close_database'):
                    f.on_task_postrun(task)
                    f.close_database.assert_not_called()
                    f.close_cache.assert_not_called()

    def test_close_database(self):
        with self.fixup_context(self.app) as (f, _, _):
            with patch.object(f, '_close_database') as _close:
                f.db_reuse_max = None
                f.close_database()
                _close.assert_called_with()
                _close.reset_mock()

                f.db_reuse_max = 10
                f._db_recycles = 3
                f.close_database()
                _close.assert_not_called()
                assert f._db_recycles == 4
                _close.reset_mock()

                f._db_recycles = 20
                f.close_database()
                _close.assert_called_with()
                assert f._db_recycles == 1

    def test__close_database(self):
        with self.fixup_context(self.app) as (f, _, _):
            conns = [Mock(), Mock(), Mock()]
            conns[1].close.side_effect = KeyError('already closed')
            f.DatabaseError = KeyError
            f.interface_errors = ()

            f._db.connections = Mock()  # ConnectionHandler
            f._db.connections.all.side_effect = lambda: conns

            f._close_database()
            conns[0].close.assert_called_with()
            conns[1].close.assert_called_with()
            conns[2].close.assert_called_with()

            conns[1].close.side_effect = KeyError('omg')
            with pytest.raises(KeyError):
                f._close_database()

    def test_close_cache(self):
        with self.fixup_context(self.app) as (f, _, _):
            f.close_cache()
            f._cache.cache.close.assert_called_with()
            f._cache.cache.close.side_effect = TypeError()
            f.close_cache()

    def test_on_worker_ready(self):
        with self.fixup_context(self.app) as (f, _, _):
            f._settings.DEBUG = False
            f.on_worker_ready()
            with pytest.warns(UserWarning):
                f._settings.DEBUG = True
                f.on_worker_ready()

    def test_validate_models(self, patching):
        with mock.module('django', 'django.db', 'django.core',
                         'django.core.cache', 'django.conf',
                         'django.db.utils'):
            f = self.Fixup(self.app)
            f.django_setup = Mock(name='django.setup')
            patching.modules('django.core.checks')
            from django.core.checks import run_checks
            f.validate_models()
            f.django_setup.assert_called_with()
            run_checks.assert_called_with()

    def test_django_setup(self, patching):
        patching('celery.fixups.django.symbol_by_name')
        patching('celery.fixups.django.import_module')
        django, = patching.modules('django')
        f = self.Fixup(self.app)
        f.django_setup()
        django.setup.assert_called_with()<|MERGE_RESOLUTION|>--- conflicted
+++ resolved
@@ -1,7 +1,3 @@
-<<<<<<< HEAD
-=======
-from __future__ import absolute_import, unicode_literals
->>>>>>> 28eb9095
 import pytest
 from contextlib import contextmanager
 from case import Mock, mock, patch
