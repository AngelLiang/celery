--- conflicted
+++ resolved
@@ -6,10 +6,6 @@
 
 This module shouldn't be used directly.
 """
-<<<<<<< HEAD
-=======
-from __future__ import absolute_import, print_function, unicode_literals
->>>>>>> 28eb9095
 import os
 import sys
 import threading
