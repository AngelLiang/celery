# -*- coding: utf-8 -*-
"""
celery.worker.consumer
~~~~~~~~~~~~~~~~~~~~~~

This module contains the components responsible for consuming messages
from the broker, processing the messages and keeping the broker connections
up and running.

"""
from __future__ import absolute_import

import kombu
import logging
import socket

from collections import defaultdict
from functools import partial
from heapq import heappush
from operator import itemgetter
from time import sleep

from billiard.common import restart_state
from billiard.exceptions import RestartFreqExceeded
from kombu.common import QoS, ignore_errors
from kombu.syn import _detect_environment
from kombu.utils.encoding import safe_repr

from celery import bootsteps
from celery.app import app_or_default
from celery.canvas import subtask
from celery.five import items, values
from celery.task.trace import build_tracer
from celery.utils.functional import noop
from celery.utils.log import get_logger
from celery.utils.text import truncate
from celery.utils.timer2 import default_timer, to_timestamp
from celery.utils.timeutils import humanize_seconds, timezone

from . import heartbeat, loops, pidbox
from .state import task_reserved, maybe_shutdown, revoked

CLOSE = bootsteps.CLOSE
logger = get_logger(__name__)
debug, info, warn, error, crit = (logger.debug, logger.info, logger.warn,
                                  logger.error, logger.critical)

CONNECTION_RETRY = """\
consumer: Connection to broker lost. \
Trying to re-establish the connection...\
"""

CONNECTION_RETRY_STEP = """\
Trying again {when}...\
"""

CONNECTION_ERROR = """\
consumer: Cannot connect to %s: %s.
%s
"""

CONNECTION_FAILOVER = """\
Will retry using next failover.\
"""

UNKNOWN_FORMAT = """\
Received and deleted unknown message. Wrong destination?!?

The full contents of the message body was: %s
"""

#: Error message for when an unregistered task is received.
UNKNOWN_TASK_ERROR = """\
Received unregistered task of type %s.
The message has been ignored and discarded.

Did you remember to import the module containing this task?
Or maybe you are using relative imports?
Please see http://bit.ly/gLye1c for more information.

The full contents of the message body was:
%s
"""

#: Error message for when an invalid task message is received.
INVALID_TASK_ERROR = """\
Received invalid task message: %s
The message has been ignored and discarded.

Please ensure your message conforms to the task
message protocol as described here: http://bit.ly/hYj41y

The full contents of the message body was:
%s
"""

MESSAGE_REPORT = """\
body: {0} {{content_type:{1} content_encoding:{2} delivery_info:{3}}}\
"""


def dump_body(m, body):
    return '{0} ({1}b)'.format(truncate(safe_repr(body), 1024),
                               len(m.body))


class Consumer(object):

    #: Intra-queue for tasks ready to be handled
    ready_queue = None

    #: Optional callback called the first time the worker
    #: is ready to receive tasks.
    init_callback = None

    #: The current worker pool instance.
    pool = None

    #: A timer used for high-priority internal tasks, such
    #: as sending heartbeats.
    timer = None

    class Namespace(bootsteps.Namespace):
        name = 'Consumer'
        default_steps = [
            'celery.worker.consumer:Connection',
            'celery.worker.consumer:Mingle',
            'celery.worker.consumer:Events',
            'celery.worker.consumer:Gossip',
            'celery.worker.consumer:Heart',
            'celery.worker.consumer:Control',
            'celery.worker.consumer:Tasks',
            'celery.worker.consumer:Evloop',
            'celery.worker.consumer:Agent',
        ]

        def shutdown(self, parent):
            self.restart(parent, 'Shutdown', 'shutdown')

    restart_count = -1  # first start is the same as a restart

    def __init__(self, ready_queue,
                 init_callback=noop, hostname=None,
                 pool=None, app=None,
                 timer=None, controller=None, hub=None, amqheartbeat=None,
                 worker_options=None, **kwargs):
        self.app = app_or_default(app)
        self.controller = controller
        self.ready_queue = ready_queue
        self.init_callback = init_callback
        self.hostname = hostname or socket.gethostname()
        self.pool = pool
        self.timer = timer or default_timer
        self.strategies = {}
        conninfo = self.app.connection()
        self.connection_errors = conninfo.connection_errors
        self.channel_errors = conninfo.channel_errors
        self._restart_state = restart_state(maxR=5, maxT=1)

        self._does_info = logger.isEnabledFor(logging.INFO)
        self._quick_put = self.ready_queue.put
        self.amqheartbeat_rate = self.app.conf.BROKER_HEARTBEAT_CHECKRATE

        if hub:
            self.amqheartbeat = amqheartbeat
            if self.amqheartbeat is None:
                self.amqheartbeat = self.app.conf.BROKER_HEARTBEAT
            self.hub = hub
            self.hub.on_init.append(self.on_poll_init)
        else:
            self.hub = None
            self.amqheartbeat = 0

        if not hasattr(self, 'loop'):
            self.loop = loops.asynloop if hub else loops.synloop

        if _detect_environment() == 'gevent':
            # there's a gevent bug that causes timeouts to not be reset,
            # so if the connection timeout is exceeded once, it can NEVER
            # connect again.
            self.app.conf.BROKER_CONNECTION_TIMEOUT = None

        self.steps = []
        self.namespace = self.Namespace(
            app=self.app, on_close=self.on_close,
        )
        self.namespace.apply(self, **dict(worker_options or {}, **kwargs))

    def start(self):
        ns, loop = self.namespace, self.loop
        while ns.state != CLOSE:
            maybe_shutdown()
            try:
                ns.start(self)
            except self.connection_errors:
                maybe_shutdown()
                try:
                    self._restart_state.step()
                except RestartFreqExceeded as exc:
                    crit('Frequent restarts detected: %r', exc, exc_info=1)
                    sleep(1)
                if ns.state != CLOSE and self.connection:
                    warn(CONNECTION_RETRY, exc_info=True)
                    ns.restart(self)

    def shutdown(self):
        self.namespace.shutdown(self)

    def stop(self):
        self.namespace.stop(self)

    def on_ready(self):
        callback, self.init_callback = self.init_callback, None
        if callback:
            callback(self)

<<<<<<< HEAD
    def loop_args(self):
        return (self, self.connection, self.task_consumer,
                self.strategies, self.namespace, self.hub, self.qos,
                self.amqheartbeat, self.handle_unknown_message,
                self.handle_unknown_task, self.handle_invalid_task,
                self.app.clock, self.amqheartbeat_rate)
=======
        while self._state != CLOSE:
            self.restart_count += 1
            self.maybe_shutdown()
            try:
                self.reset_connection()
                self.consume_messages()
            except self.connection_errors + self.channel_errors:
                error(RETRY_CONNECTION, exc_info=True)
>>>>>>> 333045af

    def on_poll_init(self, hub):
        hub.update_readers(self.connection.eventmap)
        self.connection.transport.on_poll_init(hub.poller)

    def on_decode_error(self, message, exc):
        """Callback called if an error occurs while decoding
        a message received.

        Simply logs the error and acknowledges the message so it
        doesn't enter a loop.

        :param message: The message with errors.
        :param exc: The original exception instance.

        """
        crit("Can't decode message body: %r (type:%r encoding:%r raw:%r')",
             exc, message.content_type, message.content_encoding,
             dump_body(message, message.body))
        message.ack()

    def on_close(self):
        # Clear internal queues to get rid of old messages.
        # They can't be acked anyway, as a delivery tag is specific
        # to the current channel.
        self.ready_queue.clear()
        self.timer.clear()

    def connect(self):
        """Establish the broker connection.

        Will retry establishing the connection if the
        :setting:`BROKER_CONNECTION_RETRY` setting is enabled

        """
        conn = self.app.connection(heartbeat=self.amqheartbeat)

        # Callback called for each retry while the connection
        # can't be established.
        def _error_handler(exc, interval, next_step=CONNECTION_RETRY_STEP):
            if getattr(conn, 'alt', None) and interval == 0:
                next_step = CONNECTION_FAILOVER
            error(CONNECTION_ERROR, conn.as_uri(), exc,
                  next_step.format(when=humanize_seconds(interval, 'in', ' ')))

        # remember that the connection is lazy, it won't establish
        # until it's needed.
        if not self.app.conf.BROKER_CONNECTION_RETRY:
            # retry disabled, just call connect directly.
            conn.connect()
            return conn

        return conn.ensure_connection(
            _error_handler, self.app.conf.BROKER_CONNECTION_MAX_RETRIES,
            callback=maybe_shutdown,
        )

    def add_task_queue(self, queue, exchange=None, exchange_type=None,
                       routing_key=None, **options):
        cset = self.task_consumer
        queues = self.app.amqp.queues
        # Must use in' here, as __missing__ will automatically
        # create queues when CELERY_CREATE_MISSING_QUEUES is enabled.
        # (Issue #1079)
        if queue in queues:
            q = queues[queue]
        else:
            exchange = queue if exchange is None else exchange
            exchange_type = ('direct' if exchange_type is None
                             else exchange_type)
            q = queues.select_add(queue,
                                  exchange=exchange,
                                  exchange_type=exchange_type,
                                  routing_key=routing_key, **options)
        if not cset.consuming_from(queue):
            cset.add_queue(q)
            cset.consume()
            info('Started consuming from %r', queue)

    def cancel_task_queue(self, queue):
        self.app.amqp.queues.select_remove(queue)
        self.task_consumer.cancel_by_queue(queue)

    def on_task(self, task, task_reserved=task_reserved,
                to_system_tz=timezone.to_system):
        """Handle received task.

        If the task has an `eta` we enter it into the ETA schedule,
        otherwise we move it the ready queue for immediate processing.

        """
        if task.revoked():
            return

        if self._does_info:
            info('Got task from broker: %s', task)

        if self.event_dispatcher.enabled:
            self.event_dispatcher.send(
                'task-received',
                uuid=task.id, name=task.name,
                args=safe_repr(task.args), kwargs=safe_repr(task.kwargs),
                retries=task.request_dict.get('retries', 0),
                eta=task.eta and task.eta.isoformat(),
                expires=task.expires and task.expires.isoformat(),
            )

        if task.eta:
            try:
                if task.utc:
                    eta = to_timestamp(to_system_tz(task.eta))
                else:
                    eta = to_timestamp(task.eta, timezone.local)
            except OverflowError as exc:
                error("Couldn't convert eta %s to timestamp: %r. Task: %r",
                      task.eta, exc, task.info(safe=True), exc_info=True)
                task.acknowledge()
            else:
                self.qos.increment_eventually()
                self.timer.apply_at(
                    eta, self.apply_eta_task, (task, ), priority=6,
                )
        else:
            task_reserved(task)
            self._quick_put(task)

    def apply_eta_task(self, task):
        """Method called by the timer to apply a task with an
        ETA/countdown."""
        task_reserved(task)
        self._quick_put(task)
        self.qos.decrement_eventually()

    def _message_report(self, body, message):
        return MESSAGE_REPORT.format(dump_body(message, body),
                                     safe_repr(message.content_type),
                                     safe_repr(message.content_encoding),
                                     safe_repr(message.delivery_info))

    def handle_unknown_message(self, body, message):
        warn(UNKNOWN_FORMAT, self._message_report(body, message))
        message.reject_log_error(logger, self.connection_errors)

    def handle_unknown_task(self, body, message, exc):
        error(UNKNOWN_TASK_ERROR, exc, dump_body(message, body), exc_info=True)
        message.reject_log_error(logger, self.connection_errors)

    def handle_invalid_task(self, body, message, exc):
        error(INVALID_TASK_ERROR, exc, dump_body(message, body), exc_info=True)
        message.reject_log_error(logger, self.connection_errors)

    def update_strategies(self):
        loader = self.app.loader
        for name, task in items(self.app.tasks):
            self.strategies[name] = task.start_strategy(self.app, self)
            task.__trace__ = build_tracer(name, task, loader, self.hostname)


class Connection(bootsteps.StartStopStep):

    def __init__(self, c, **kwargs):
        c.connection = None

    def start(self, c):
        c.connection = c.connect()
        info('Connected to %s', c.connection.as_uri())

    def shutdown(self, c):
        # We must set self.connection to None here, so
        # that the green pidbox thread exits.
        connection, c.connection = c.connection, None
        if connection:
            ignore_errors(connection, connection.close)

    def info(self, c):
        info = c.connection.info()
        info.pop('password', None)  # don't send password.
        return {'broker': info}


class Events(bootsteps.StartStopStep):
    requires = (Connection, )

    def __init__(self, c, send_events=None, **kwargs):
        self.send_events = True
        self.groups = None if send_events else ['worker']
        c.event_dispatcher = None

    def start(self, c):
        # Flush events sent while connection was down.
        prev = c.event_dispatcher
        dis = c.event_dispatcher = c.app.events.Dispatcher(
            c.connection, hostname=c.hostname,
            enabled=self.send_events, groups=self.groups,
        )
        if prev:
            dis.copy_buffer(prev)
            dis.flush()

    def stop(self, c):
        if c.event_dispatcher:
            ignore_errors(c, c.event_dispatcher.close)
            c.event_dispatcher = None
    shutdown = stop


class Heart(bootsteps.StartStopStep):
    requires = (Events, )

    def __init__(self, c, enable_heartbeat=True, **kwargs):
        self.enabled = enable_heartbeat
        c.heart = None

    def start(self, c):
        c.heart = heartbeat.Heart(c.timer, c.event_dispatcher)
        c.heart.start()

    def stop(self, c):
        c.heart = c.heart and c.heart.stop()
    shutdown = stop


class Control(bootsteps.StartStopStep):
    requires = (Events, )

    def __init__(self, c, **kwargs):
        self.is_green = c.pool is not None and c.pool.is_green
        self.box = (pidbox.gPidbox if self.is_green else pidbox.Pidbox)(c)
        self.start = self.box.start
        self.stop = self.box.stop
        self.shutdown = self.box.shutdown


class Tasks(bootsteps.StartStopStep):
    requires = (Control, )

    def __init__(self, c, initial_prefetch_count=2, **kwargs):
        c.task_consumer = c.qos = None
        self.initial_prefetch_count = initial_prefetch_count

    def start(self, c):
        c.update_strategies()
        c.task_consumer = c.app.amqp.TaskConsumer(
            c.connection, on_decode_error=c.on_decode_error,
        )
        c.qos = QoS(c.task_consumer.qos, self.initial_prefetch_count)
        c.qos.update()  # set initial prefetch count

    def stop(self, c):
        if c.task_consumer:
            debug('Cancelling task consumer...')
            ignore_errors(c, c.task_consumer.cancel)

    def shutdown(self, c):
        if c.task_consumer:
            self.stop(c)
            debug('Closing consumer channel...')
            ignore_errors(c, c.task_consumer.close)
            c.task_consumer = None

    def info(self, c):
        return {'prefetch_count': c.qos.value}


class Agent(bootsteps.StartStopStep):
    conditional = True
    requires = (Connection, )

    def __init__(self, c, **kwargs):
        self.agent_cls = self.enabled = c.app.conf.CELERYD_AGENT

    def create(self, c):
        agent = c.agent = self.instantiate(self.agent_cls, c.connection)
        return agent


class Mingle(bootsteps.StartStopStep):
    label = 'Mingle'
    requires = (Connection, )

    def __init__(self, c, enable_mingle=True, **kwargs):
        self.enabled = enable_mingle

    def start(self, c):
        info('mingle: searching for neighbors')
        I = c.app.control.inspect(timeout=1.0, connection=c.connection)
        replies = I.hello()
        if replies:
            for reply in values(replies):
                c.app.clock.adjust(reply['clock'])
                revoked.update(reply['revoked'])
            info('mingle: synced with %s', ', '.join(replies))
        else:
            info('mingle: no one here')


class Gossip(bootsteps.ConsumerStep):
    label = 'Gossip'
    requires = (Events, )
    _cons_stamp_fields = itemgetter(
        'clock', 'hostname', 'pid', 'topic', 'action',
    )

    def __init__(self, c, enable_gossip=True, interval=5.0, **kwargs):
        self.enabled = enable_gossip
        self.app = c.app
        c.gossip = self
        self.Receiver = c.app.events.Receiver
        self.hostname = c.hostname

        self.timer = c.timer
        self.state = c.app.events.State()
        self.interval = interval
        self._tref = None
        self.consensus_requests = defaultdict(list)
        self.consensus_replies = {}
        self.update_state = self.state.worker_event
        self.event_handlers = {
            'worker.elect': self.on_elect,
            'worker.elect.ack': self.on_elect_ack,
        }
        self.clock = c.app.clock

        self.election_handlers = {
            'task': self.call_task
        }

    def election(self, id, topic, action=None):
        self.consensus_replies[id] = []
        self.dispatcher.send('worker-elect', id=id, topic=topic, action=action)

    def call_task(self, task):
        try:
            X = subtask(task)
            X.apply_async()
        except Exception as exc:
            error('Could not call task: %r', exc, exc_info=1)

    def on_elect(self, event):
        id = event['id']
        self.dispatcher.send('worker-elect-ack', id=id)
        clock, hostname, pid, topic, action = self._cons_stamp_fields(event)
        heappush(
            self.consensus_requests[id],
            (clock, '%s.%s' % (hostname, pid), topic, action),
        )

    def start(self, c):
        super(Gossip, self).start(c)
        self.dispatcher = c.event_dispatcher

    def on_elect_ack(self, event):
        id = event['id']
        try:
            replies = self.consensus_replies[id]
        except KeyError:
            return
        alive_workers = self.state.alive_workers()
        replies.append(event['hostname'])

        if len(replies) >= len(alive_workers):
            _, leader, topic, action = self.lock.sort_heap(
                self.consensus_requests[id],
            )
            if leader == self.hostname:
                info('I won the election %r', id)
                try:
                    handler = self.election_handlers[topic]
                except KeyError:
                    error('Unknown election topic %r', topic, exc_info=1)
                else:
                    handler(action)
            else:
                info('node %s elected for %r', leader, id)
            self.consensus_requests.pop(id, None)
            self.consensus_replies.pop(id, None)

    def on_node_join(self, worker):
        info('%s joined the party', worker.hostname)

    def on_node_leave(self, worker):
        info('%s left', worker.hostname)

    def on_node_lost(self, worker):
        warn('%s went missing!', worker.hostname)

    def register_timer(self):
        if self._tref is not None:
            self._tref.cancel()
        self.timer.apply_interval(self.interval * 1000.0, self.periodic)

    def periodic(self):
        for worker in values(self.state.workers):
            if not worker.alive:
                try:
                    self.on_node_lost(worker)
                finally:
                    self.state.workers.pop(worker.hostname, None)

    def get_consumers(self, channel):
        self.register_timer()
        ev = self.Receiver(channel, routing_key='worker.#')
        return [kombu.Consumer(
            channel,
            queues=[ev.queue],
            on_message=partial(self.on_message, ev.event_from_message),
            no_ack=True
        )]

    def on_message(self, prepare, message):
        _type = message.delivery_info['routing_key']
        try:
            handler = self.event_handlers[_type]
        except KeyError:
            pass
        else:
            return handler(message.payload)

        hostname = (message.headers.get('hostname') or
                    message.payload['hostname'])
        if hostname != self.hostname:
            type, event = prepare(message.payload)
            group, _, subject = type.partition('-')
            worker, created = self.update_state(subject, event)
            if subject == 'offline':
                try:
                    self.on_node_leave(worker)
                finally:
                    self.state.workers.pop(worker.hostname, None)
            elif created or subject == 'online':
                self.on_node_join(worker)
        else:
            self.clock.forward()


class Evloop(bootsteps.StartStopStep):
    label = 'event loop'
    last = True

    def start(self, c):
        c.loop(*c.loop_args())<|MERGE_RESOLUTION|>--- conflicted
+++ resolved
@@ -119,6 +119,8 @@
     #: A timer used for high-priority internal tasks, such
     #: as sending heartbeats.
     timer = None
+
+    restart_count = -1  # first start is the same as a restart
 
     class Namespace(bootsteps.Namespace):
         name = 'Consumer'
@@ -136,8 +138,6 @@
 
         def shutdown(self, parent):
             self.restart(parent, 'Shutdown', 'shutdown')
-
-    restart_count = -1  # first start is the same as a restart
 
     def __init__(self, ready_queue,
                  init_callback=noop, hostname=None,
@@ -189,6 +189,7 @@
     def start(self):
         ns, loop = self.namespace, self.loop
         while ns.state != CLOSE:
+            self.restart_count += 1
             maybe_shutdown()
             try:
                 ns.start(self)
@@ -214,23 +215,12 @@
         if callback:
             callback(self)
 
-<<<<<<< HEAD
     def loop_args(self):
         return (self, self.connection, self.task_consumer,
                 self.strategies, self.namespace, self.hub, self.qos,
                 self.amqheartbeat, self.handle_unknown_message,
                 self.handle_unknown_task, self.handle_invalid_task,
                 self.app.clock, self.amqheartbeat_rate)
-=======
-        while self._state != CLOSE:
-            self.restart_count += 1
-            self.maybe_shutdown()
-            try:
-                self.reset_connection()
-                self.consume_messages()
-            except self.connection_errors + self.channel_errors:
-                error(RETRY_CONNECTION, exc_info=True)
->>>>>>> 333045af
 
     def on_poll_init(self, hub):
         hub.update_readers(self.connection.eventmap)
