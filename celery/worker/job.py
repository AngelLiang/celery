# -*- coding: utf-8 -*-
"""
    celery.worker.job
    ~~~~~~~~~~~~~~~~~

    This module defines the :class:`Request` class,
    which specifies how tasks are executed.

"""
from __future__ import absolute_import

import logging
import time
import socket
import sys

from datetime import datetime

from kombu.utils import kwdict, reprcall
from kombu.utils.encoding import safe_repr, safe_str

from celery import signals
from celery.app import app_or_default
from celery.datastructures import ExceptionInfo
<<<<<<< HEAD
from celery.exceptions import Ignore, TaskRevokedError
from celery.five import items
=======
from celery.exceptions import (
    Ignore, TaskRevokedError, InvalidTaskError,
    SoftTimeLimitExceeded, TimeLimitExceeded,
    WorkerLostError, Terminated, RetryTaskError,
)
>>>>>>> b8466131
from celery.platforms import signals as _signals
from celery.task.trace import (
    trace_task,
    trace_task_ret,
)
from celery.utils import fun_takes_kwargs
from celery.utils.functional import noop
from celery.utils.log import get_logger
from celery.utils.serialization import get_pickled_exception
from celery.utils.text import truncate
from celery.utils.timeutils import maybe_iso8601, timezone, maybe_make_aware

from . import state

IS_PYPY = hasattr(sys, 'pypy_version_info')

logger = get_logger(__name__)
debug, info, warn, error = (logger.debug, logger.info,
                            logger.warning, logger.error)
_does_info = False
_does_debug = False


def __optimize__():
    global _does_debug
    global _does_info
    _does_debug = logger.isEnabledFor(logging.DEBUG)
    _does_info = logger.isEnabledFor(logging.INFO)
__optimize__()

# Localize
tz_utc = timezone.utc
tz_or_local = timezone.tz_or_local
send_revoked = signals.task_revoked.send

task_accepted = state.task_accepted
task_ready = state.task_ready
revoked_tasks = state.revoked

NEEDS_KWDICT = sys.version_info <= (2, 6)


class Request(object):
    """A request for task execution."""
    if not IS_PYPY:
        __slots__ = (
            'app', 'name', 'id', 'args', 'kwargs', 'on_ack', 'delivery_info',
            'hostname', 'eventer', 'connection_errors', 'task', 'eta',
            'expires', 'request_dict', 'acknowledged', 'utc', 'time_start',
            'worker_pid', '_already_revoked', '_terminate_on_ack', '_tzlocal',
            '__weakref__',
        )

    #: Format string used to log task success.
    success_msg = """\
        Task %(name)s[%(id)s] succeeded in %(runtime)ss: %(return_value)s
    """

    #: Format string used to log task failure.
    error_msg = """\
        Task %(name)s[%(id)s] raised exception: %(exc)s
    """

    #: Format string used to log internal error.
    internal_error_msg = """\
        Task %(name)s[%(id)s] INTERNAL ERROR: %(exc)s
    """

    ignored_msg = """\
        Task %(name)s[%(id)s] ignored
    """

    #: Format string used to log task retry.
    retry_msg = """Task %(name)s[%(id)s] retry: %(exc)s"""

    def __init__(self, body, on_ack=noop,
                 hostname=None, eventer=None, app=None,
                 connection_errors=None, request_dict=None,
                 delivery_info=None, task=None, **opts):
        self.app = app or app_or_default(app)
        name = self.name = body['task']
        self.id = body['id']
        self.args = body.get('args', [])
        self.kwargs = body.get('kwargs', {})
        try:
            self.kwargs.items
        except AttributeError:
            raise InvalidTaskError(
                'Task keyword arguments is not a mapping')
        if NEEDS_KWDICT:
            self.kwargs = kwdict(self.kwargs)
        eta = body.get('eta')
        expires = body.get('expires')
        utc = self.utc = body.get('utc', False)
        self.on_ack = on_ack
        self.hostname = hostname or socket.gethostname()
        self.eventer = eventer
        self.connection_errors = connection_errors or ()
        self.task = task or self.app.tasks[name]
        self.acknowledged = self._already_revoked = False
        self.time_start = self.worker_pid = self._terminate_on_ack = None
        self._tzlocal = None

        # timezone means the message is timezone-aware, and the only timezone
        # supported at this point is UTC.
        if eta is not None:
            try:
                self.eta = maybe_iso8601(eta)
            except (AttributeError, ValueError), exc:
                raise InvalidTaskError(
                    'invalid eta value %r: %s' % (eta, exc, ))
            if utc:
                self.eta = maybe_make_aware(self.eta, self.tzlocal)
        else:
            self.eta = None
        if expires is not None:
            try:
                self.expires = maybe_iso8601(expires)
            except (AttributeError, ValueError), exc:
                raise InvalidTaskError(
                    'invalid expires value %r: %s' % (expires, exc, ))
            if utc:
                self.expires = maybe_make_aware(self.expires, self.tzlocal)
        else:
            self.expires = None

        delivery_info = {} if delivery_info is None else delivery_info
        self.delivery_info = {
            'exchange': delivery_info.get('exchange'),
            'routing_key': delivery_info.get('routing_key'),
            'priority': delivery_info.get('priority'),
        }
        self.request_dict = body

    @classmethod
    def from_message(cls, message, body, **kwargs):
        # should be deprecated
        return Request(
            body,
            delivery_info=getattr(message, 'delivery_info', None), **kwargs
        )

    def extend_with_default_kwargs(self):
        """Extend the tasks keyword arguments with standard task arguments.

        Currently these are `logfile`, `loglevel`, `task_id`,
        `task_name`, `task_retries`, and `delivery_info`.

        See :meth:`celery.task.base.Task.run` for more information.

        Magic keyword arguments are deprecated and will be removed
        in version 4.0.

        """
        kwargs = dict(self.kwargs)
        default_kwargs = {'logfile': None,   # deprecated
                          'loglevel': None,  # deprecated
                          'task_id': self.id,
                          'task_name': self.name,
                          'task_retries': self.request_dict.get('retries', 0),
                          'task_is_eager': False,
                          'delivery_info': self.delivery_info}
        fun = self.task.run
        supported_keys = fun_takes_kwargs(fun, default_kwargs)
        extend_with = dict((key, val) for key, val in items(default_kwargs)
                           if key in supported_keys)
        kwargs.update(extend_with)
        return kwargs

    def execute_using_pool(self, pool, **kwargs):
        """Like :meth:`execute`, but using a worker pool.

        :param pool: A :class:`celery.concurrency.base.TaskPool` instance.

        :raises celery.exceptions.TaskRevokedError: if the task was revoked
            and ignored.

        """
        task = self.task
        if self.revoked():
            raise TaskRevokedError(self.id)

        hostname = self.hostname
        kwargs = self.kwargs
        if task.accept_magic_kwargs:
            kwargs = self.extend_with_default_kwargs()
        request = self.request_dict
        request.update({'hostname': hostname, 'is_eager': False,
                        'delivery_info': self.delivery_info,
                        'group': self.request_dict.get('taskset')})
        timeout, soft_timeout = request.get('timeouts', (None, None))
        timeout = timeout or task.time_limit
        soft_timeout = soft_timeout or task.soft_time_limit
        result = pool.apply_async(trace_task_ret,
                                  args=(self.name, self.id,
                                        self.args, kwargs, request),
                                  accept_callback=self.on_accepted,
                                  timeout_callback=self.on_timeout,
                                  callback=self.on_success,
                                  error_callback=self.on_failure,
                                  soft_timeout=soft_timeout,
                                  timeout=timeout)
        return result

    def execute(self, loglevel=None, logfile=None):
        """Execute the task in a :func:`~celery.task.trace.trace_task`.

        :keyword loglevel: The loglevel used by the task.
        :keyword logfile: The logfile used by the task.

        """
        if self.revoked():
            return

        # acknowledge task as being processed.
        if not self.task.acks_late:
            self.acknowledge()

        kwargs = self.kwargs
        if self.task.accept_magic_kwargs:
            kwargs = self.extend_with_default_kwargs()
        request = self.request_dict
        request.update({'loglevel': loglevel, 'logfile': logfile,
                        'hostname': self.hostname, 'is_eager': False,
                        'delivery_info': self.delivery_info})
        retval = trace_task(self.task, self.id, self.args, kwargs, request,
                            **{'hostname': self.hostname,
                               'loader': self.app.loader})
        self.acknowledge()
        return retval

    def maybe_expire(self):
        """If expired, mark the task as revoked."""
        if self.expires:
            now = datetime.now(tz_or_local(self.tzlocal) if self.utc else None)
            if now > self.expires:
                revoked_tasks.add(self.id)
                return True

    def terminate(self, pool, signal=None):
        if self.time_start:
            signal = _signals.signum(signal or 'TERM')
            pool.terminate_job(self.worker_pid, signal)
            self._announce_revoked('terminated', True, signal, False)
        else:
            self._terminate_on_ack = pool, signal

    def _announce_revoked(self, reason, terminated, signum, expired):
        task_ready(self)
        self.send_event('task-revoked',
                        terminated=terminated, signum=signum, expired=expired)
        if self.store_errors:
            self.task.backend.mark_as_revoked(self.id, reason)
        self.acknowledge()
        self._already_revoked = True
        send_revoked(self.task, terminated=terminated,
                     signum=signum, expired=expired)

    def revoked(self):
        """If revoked, skip task and mark state."""
        expired = False
        if self._already_revoked:
            return True
        if self.expires:
            expired = self.maybe_expire()
        if self.id in revoked_tasks:
            warn('Skipping revoked task: %s[%s]', self.name, self.id)
            self._announce_revoked(
                'expired' if expired else 'revoked', False, None, expired,
            )
            return True
        return False

    def send_event(self, type, **fields):
        if self.eventer and self.eventer.enabled:
            self.eventer.send(type, uuid=self.id, **fields)

    def on_accepted(self, pid, time_accepted):
        """Handler called when task is accepted by worker pool."""
        self.worker_pid = pid
        self.time_start = time_accepted
        task_accepted(self)
        if not self.task.acks_late:
            self.acknowledge()
        self.send_event('task-started')
        if _does_debug:
            debug('Task accepted: %s[%s] pid:%r', self.name, self.id, pid)
        if self._terminate_on_ack is not None:
            self.terminate(*self._terminate_on_ack)

    def on_timeout(self, soft, timeout):
        """Handler called if the task times out."""
        task_ready(self)
        if soft:
            warn('Soft time limit (%ss) exceeded for %s[%s]',
                 timeout, self.name, self.id)
            exc = SoftTimeLimitExceeded(timeout)
        else:
            error('Hard time limit (%ss) exceeded for %s[%s]',
                  timeout, self.name, self.id)
            exc = TimeLimitExceeded(timeout)

        if self.store_errors:
            self.task.backend.mark_as_failure(self.id, exc)

    def on_success(self, ret_value, now=None):
        """Handler called if the task was successfully processed."""
        if isinstance(ret_value, ExceptionInfo):
            if isinstance(ret_value.exception, (
                    SystemExit, KeyboardInterrupt)):
                raise ret_value.exception
            return self.on_failure(ret_value)
        task_ready(self)

        if self.task.acks_late:
            self.acknowledge()

        if self.eventer and self.eventer.enabled:
            now = time.time()
            runtime = self.time_start and (time.time() - self.time_start) or 0
            self.send_event('task-succeeded',
                            result=safe_repr(ret_value), runtime=runtime)

        if _does_info:
            now = now or time.time()
            runtime = self.time_start and (time.time() - self.time_start) or 0
            info(self.success_msg.strip(), {
                'id': self.id, 'name': self.name,
                'return_value': self.repr_result(ret_value),
                'runtime': runtime})

    def on_retry(self, exc_info):
        """Handler called if the task should be retried."""
        if self.task.acks_late:
            self.acknowledge()

        self.send_event('task-retried',
                        exception=safe_repr(exc_info.exception.exc),
                        traceback=safe_str(exc_info.traceback))

        if _does_info:
            info(self.retry_msg.strip(),
                 {'id': self.id, 'name': self.name,
                  'exc': exc_info.exception})

    def on_failure(self, exc_info):
        """Handler called if the task raised an exception."""
        task_ready(self)

        if not exc_info.internal:
            exc = exc_info.exception

            if isinstance(exc, RetryTaskError):
                return self.on_retry(exc_info)

            # These are special cases where the process would not have had
            # time to write the result.
            if self.store_errors:
                if isinstance(exc, WorkerLostError):
                    self.task.backend.mark_as_failure(self.id, exc)
                elif isinstance(exc, Terminated):
                    self._announce_revoked('terminated', True, str(exc), False)
            # (acks_late) acknowledge after result stored.
            if self.task.acks_late:
                self.acknowledge()
        self._log_error(exc_info)

    def _log_error(self, einfo):
        einfo.exception = get_pickled_exception(einfo.exception)
        exception, traceback, exc_info, internal, sargs, skwargs = (
            safe_repr(einfo.exception),
            safe_str(einfo.traceback),
            einfo.exc_info,
            einfo.internal,
            safe_repr(self.args),
            safe_repr(self.kwargs),
        )
        format = self.error_msg
        description = 'raised exception'
        severity = logging.ERROR
        self.send_event(
            'task-failed', exception=exception, traceback=traceback,
        )

        if internal:
            if isinstance(einfo.exception, Ignore):
                format = self.ignored_msg
                description = 'ignored'
                severity = logging.INFO
                exc_info = None
                self.acknowledge()
            else:
                format = self.internal_error_msg
                description = 'INTERNAL ERROR'
                severity = logging.CRITICAL

        context = {
            'hostname': self.hostname,
            'id': self.id,
            'name': self.name,
            'exc': exception,
            'traceback': traceback,
            'args': sargs,
            'kwargs': skwargs,
            'description': description,
        }

        logger.log(severity, format.strip(), context,
                   exc_info=exc_info,
                   extra={'data': {'id': self.id,
                                   'name': self.name,
                                   'args': sargs,
                                   'kwargs': skwargs,
                                   'hostname': self.hostname,
                                   'internal': internal}})

        self.task.send_error_email(context, einfo.exception)

    def acknowledge(self):
        """Acknowledge task."""
        if not self.acknowledged:
            self.on_ack(logger, self.connection_errors)
            self.acknowledged = True

    def repr_result(self, result, maxlen=46):
        # 46 is the length needed to fit
        #     'the quick brown fox jumps over the lazy dog' :)
        return truncate(safe_repr(result), maxlen)

    def info(self, safe=False):
        return {'id': self.id,
                'name': self.name,
                'args': self.args if safe else safe_repr(self.args),
                'kwargs': self.kwargs if safe else safe_repr(self.kwargs),
                'hostname': self.hostname,
                'time_start': self.time_start,
                'acknowledged': self.acknowledged,
                'delivery_info': self.delivery_info,
                'worker_pid': self.worker_pid}

    def __str__(self):
        return '{0.name}[{0.id}]{1}{2}'.format(self,
               ' eta:[{0}]'.format(self.eta) if self.eta else '',
               ' expires:[{0}]'.format(self.expires) if self.expires else '')
    shortinfo = __str__

    def __repr__(self):
        return '<{0} {1}: {2}>'.format(
            type(self).__name__, self.id,
            reprcall(self.name, self.args, self.kwargs))

    @property
    def tzlocal(self):
        if self._tzlocal is None:
            self._tzlocal = self.app.conf.CELERY_TIMEZONE
        return self._tzlocal

    @property
    def store_errors(self):
        return (not self.task.ignore_result
                or self.task.store_errors_even_if_ignored)

    @property
    def task_id(self):
        # XXX compat
        return self.id

    @task_id.setter  # noqa
    def task_id(self, value):
        self.id = value

    @property
    def task_name(self):
        # XXX compat
        return self.name

    @task_name.setter  # noqa
    def task_name(self, value):
        self.name = value


class TaskRequest(Request):

    def __init__(self, name, id, args=(), kwargs={},
                 eta=None, expires=None, **options):
        """Compatibility class."""

        super(TaskRequest, self).__init__({
            'task': name, 'id': id, 'args': args,
            'kwargs': kwargs, 'eta': eta,
            'expires': expires}, **options)<|MERGE_RESOLUTION|>--- conflicted
+++ resolved
@@ -22,21 +22,14 @@
 from celery import signals
 from celery.app import app_or_default
 from celery.datastructures import ExceptionInfo
-<<<<<<< HEAD
-from celery.exceptions import Ignore, TaskRevokedError
-from celery.five import items
-=======
 from celery.exceptions import (
     Ignore, TaskRevokedError, InvalidTaskError,
     SoftTimeLimitExceeded, TimeLimitExceeded,
     WorkerLostError, Terminated, RetryTaskError,
 )
->>>>>>> b8466131
+from celery.five import items
 from celery.platforms import signals as _signals
-from celery.task.trace import (
-    trace_task,
-    trace_task_ret,
-)
+from celery.task.trace import trace_task, trace_task_ret
 from celery.utils import fun_takes_kwargs
 from celery.utils.functional import noop
 from celery.utils.log import get_logger
