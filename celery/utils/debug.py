--- conflicted
+++ resolved
@@ -14,7 +14,6 @@
 )
 from typing import MutableSequence  # noqa
 
-from celery.five import WhateverIO
 from celery.platforms import signals
 
 from .typing import Timeout
@@ -52,17 +51,11 @@
 
 
 @contextmanager
-<<<<<<< HEAD
 def blockdetection(timeout: Timeout) -> Generator:
-    """A timeout context using ``SIGALRM`` that can be used to detect blocking
-    functions."""
-=======
-def blockdetection(timeout):
     """Context that raises an exception if process is blocking.
 
     Uses ``SIGALRM`` to detect blocking functions.
     """
->>>>>>> 9c83c3f9
     if not timeout:
         yield
     else:
@@ -146,13 +139,8 @@
     return str(i) if i == f else '{0:.{p}}'.format(f, p=p)
 
 
-<<<<<<< HEAD
 def humanbytes(s: Union[float, int]) -> str:
-    """Convert bytes to human-readable form (e.g. KB, MB)."""
-=======
-def humanbytes(s):
     """Convert bytes to human-readable form (e.g., KB, MB)."""
->>>>>>> 9c83c3f9
     return next(
         '{0}{1}'.format(hfloat(s / div if div else s), unit)
         for div, unit in UNITS if s >= div
@@ -166,18 +154,12 @@
         return humanbytes(_process_memory_info(p).rss)
 
 
-<<<<<<< HEAD
 def ps() -> Process:  # pragma: no cover
-    """Return the global :class:`psutil.Process` instance,
-    or :const:`None` if :pypi:`psutil` is not installed."""
-=======
-def ps():  # pragma: no cover
     """Return the global :class:`psutil.Process` instance.
 
     Note:
         Returns :const:`None` if :pypi:`psutil` is not installed.
     """
->>>>>>> 9c83c3f9
     global _process
     if _process is None and Process is not None:
         _process = Process(os.getpid())
@@ -191,22 +173,16 @@
         return process.get_memory_info()
 
 
-<<<<<<< HEAD
 def cry(out: Optional[StringIO]=None,
         sepchr: str='=', seplen: int=49) -> None:  # pragma: no cover
-    """Return stack-trace of all active threads,
-    taken from https://gist.github.com/737056."""
-=======
-def cry(out=None, sepchr='=', seplen=49):  # pragma: no cover
     """Return stack-trace of all active threads.
 
     See Also:
         Taken from https://gist.github.com/737056.
     """
->>>>>>> 9c83c3f9
     import threading
 
-    out = WhateverIO() if out is None else out
+    out = StringIO() if out is None else out
     P = partial(print, file=out)
 
     # get a map of threads by their ID so we can print their names
