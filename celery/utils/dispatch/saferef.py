--- conflicted
+++ resolved
@@ -170,16 +170,6 @@
         return self() is not None
     __nonzero__ = __bool__  # py2
 
-<<<<<<< HEAD
-=======
-    if not PY3:
-        def __cmp__(self, other):
-            """Compare with another reference."""
-            if not isinstance(other, self.__class__):
-                return cmp(self.__class__, type(other))  # noqa
-            return cmp(self.key, other.key)              # noqa
-
->>>>>>> 9c83c3f9
     def __call__(self):
         """Return a strong reference to the bound method.
 
