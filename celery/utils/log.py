# -*- coding: utf-8 -*-
"""Logging utilities."""
import logging
import numbers
import os
import sys
import threading
import traceback

from contextlib import contextmanager
from typing import Any, Iterable, Iterator, Optional, Tuple, Union

from kombu.log import get_logger as _get_logger, LOG_LEVELS
from kombu.utils.encoding import safe_str

from .term import colored

__all__ = [
    'ColorFormatter', 'LoggingProxy', 'base_logger',
    'set_in_sighandler', 'in_sighandler', 'get_logger',
    'get_task_logger', 'mlevel',
    'get_multiprocessing_logger', 'reset_multiprocessing_logger',
]

_process_aware = False
_in_sighandler = False

MP_LOG = os.environ.get('MP_LOG', False)

RESERVED_LOGGER_NAMES = {'celery', 'celery.task'}

# Sets up our logging hierarchy.
#
# Every logger in the celery package inherits from the "celery"
# logger, and every task logger inherits from the "celery.task"
# logger.
base_logger = logger = _get_logger('celery')  # type: logging.Logger


<<<<<<< HEAD
def set_in_sighandler(value: bool) -> None:
=======
def set_in_sighandler(value):
    """Set flag signifiying that we're inside a signal handler."""
>>>>>>> 9c83c3f9
    global _in_sighandler
    _in_sighandler = value


def iter_open_logger_fds() -> Iterable[Any]:
    seen = set()
    loggers = (list(logging.Logger.manager.loggerDict.values()) +
               [logging.getLogger(None)])
    for l in loggers:
        try:
            for handler in l.handlers:
                try:
                    if handler not in seen:  # pragma: no cover
                        yield handler.stream
                        seen.add(handler)
                except AttributeError:
                    pass
        except AttributeError:  # PlaceHolder does not have handlers
            pass


@contextmanager
<<<<<<< HEAD
def in_sighandler() -> Iterator:
=======
def in_sighandler():
    """Context that records that we are in a signal handler."""
>>>>>>> 9c83c3f9
    set_in_sighandler(True)
    try:
        yield
    finally:
        set_in_sighandler(False)


def logger_isa(l: logging.Logger, p: logging.Logger, max: int=1000) -> bool:
    this, seen = l, set()
    for _ in range(max):
        if this == p:
            return True
        else:
            if this in seen:
                raise RuntimeError(
                    'Logger {0!r} parents recursive'.format(l),
                )
            seen.add(this)
            this = this.parent
            if not this:
                break
    else:  # pragma: no cover
        raise RuntimeError('Logger hierarchy exceeds {0}'.format(max))
    return False


<<<<<<< HEAD
def get_logger(name: Union[str, logging.Logger]) -> logging.Logger:
=======
def _using_logger_parent(parent_logger, logger_):
    if not logger_isa(logger_, parent_logger):
        logger_.parent = parent_logger
    return logger_


def get_logger(name):
    """Get logger by name."""
>>>>>>> 9c83c3f9
    l = _get_logger(name)
    if logging.root not in (l, l.parent) and l is not base_logger:
        l = _using_logger_parent(base_logger, l)
    return l
task_logger = get_logger('celery.task')
worker_logger = get_logger('celery.worker')


<<<<<<< HEAD
def get_task_logger(name: Union[str, logging.Logger]) -> logging.Logger:
    logger = get_logger(name)
    if not logger_isa(logger, task_logger):
        logger.parent = task_logger
    return logger


def mlevel(level: Union[int, str]) -> int:
=======
def get_task_logger(name):
    """Get logger for task module by name."""
    if name in RESERVED_LOGGER_NAMES:
        raise RuntimeError('Logger name {0!r} is reserved!'.format(name))
    return _using_logger_parent(task_logger, get_logger(name))


def mlevel(level):
    """Convert level name/int to log level."""
>>>>>>> 9c83c3f9
    if level and not isinstance(level, numbers.Integral):
        return LOG_LEVELS[level.upper()]
    return level


class ColorFormatter(logging.Formatter):
    """Logging formatter that adds colors based on severity."""

    #: Loglevel -> Color mapping.
    COLORS = colored().names
    colors = {
        'DEBUG': COLORS['blue'],
        'WARNING': COLORS['yellow'],
        'ERROR': COLORS['red'],
        'CRITICAL': COLORS['magenta'],
    }

    def __init__(self, fmt: Optional[str]=None, use_color: bool=True) -> None:
        logging.Formatter.__init__(self, fmt)
        self.use_color = use_color

    def formatException(self, ei: Tuple) -> str:
        if ei and not isinstance(ei, tuple):
            ei = sys.exc_info()
        return logging.Formatter.formatException(self, ei)

    def format(self, record: logging.LogRecord) -> str:
        msg = logging.Formatter.format(self, record)
        color = self.colors.get(record.levelname)

        # reset exception info later for other handlers...
        einfo = sys.exc_info() if record.exc_info == 1 else record.exc_info

        if color and self.use_color:
            try:
                # safe_str will repr the color object
                # and color will break on non-string objects
                # so need to reorder calls based on type.
                # Issue #427
                try:
                    if isinstance(msg, str):
                        return str(color(safe_str(msg)))
                    return safe_str(color(msg))
                except UnicodeDecodeError:  # pragma: no cover
                    return safe_str(msg)  # skip colors
            except Exception as exc:  # pylint: disable=broad-except
                prev_msg, record.exc_info, record.msg = (
                    record.msg, 1, '<Unrepresentable {0!r}: {1!r}>'.format(
                        type(msg), exc
                    ),
                )
                try:
                    return logging.Formatter.format(self, record)
                finally:
                    record.msg, record.exc_info = prev_msg, einfo
        else:
            return safe_str(msg)


class LoggingProxy:
    """Forward file object to :class:`logging.Logger` instance.

    Arguments:
        logger (~logging.Logger): Logger instance to forward to.
        loglevel (int, str): Log level to use when logging messages.
    """

    mode = 'w'
    name = None
    closed = False
    loglevel = logging.ERROR
    _thread = threading.local()

<<<<<<< HEAD
    def __init__(self, logger: logging.Logger,
                 loglevel: Optional[Union[int, str]]=None) -> None:
=======
    def __init__(self, logger, loglevel=None):
        # pylint: disable=redefined-outer-name
        # Note that the logger global is redefined here, be careful changing.
>>>>>>> 9c83c3f9
        self.logger = logger
        self.loglevel = mlevel(loglevel or self.logger.level or self.loglevel)
        self._safewrap_handlers()

    def _safewrap_handlers(self):
        # Make the logger handlers dump internal errors to
        # :data:`sys.__stderr__` instead of :data:`sys.stderr` to circumvent
        # infinite loops.

        def wrap_handler(handler):                  # pragma: no cover

            class WithSafeHandleError(logging.Handler):

                def handleError(self, record):
                    try:
                        traceback.print_exc(None, sys.__stderr__)
                    except IOError:
                        pass    # see python issue 5971

            handler.handleError = WithSafeHandleError().handleError
        return [wrap_handler(h) for h in self.logger.handlers]

    def write(self, data: Any) -> None:
        """Write message to logging object."""
        if _in_sighandler:
            return print(safe_str(data), file=sys.__stderr__)
        if getattr(self._thread, 'recurse_protection', False):
            # Logger is logging back to this file, so stop recursing.
            return
        data = data.strip()
        if data and not self.closed:
            self._thread.recurse_protection = True
            try:
                self.logger.log(self.loglevel, safe_str(data))
            finally:
                self._thread.recurse_protection = False

<<<<<<< HEAD
    def writelines(self, sequence: Iterable[str]) -> None:
        """`writelines(sequence_of_strings) -> None`.

        Write the strings to the file.
=======
    def writelines(self, sequence):
        # type: (Sequence[str]) -> None
        """Write list of strings to file.
>>>>>>> 9c83c3f9

        The sequence can be any iterable object producing strings.
        This is equivalent to calling :meth:`write` for each string.
        """
        for part in sequence:
            self.write(part)

<<<<<<< HEAD
    def flush(self) -> None:
        """This object is not buffered so any :meth:`flush` requests
        are ignored."""
        pass

    def close(self) -> None:
        """When the object is closed, no write requests are forwarded to
        the logging object anymore."""
        self.closed = True

    def isatty(self) -> bool:
        """Always return :const:`False`. Just here for file support."""
        return False


def get_multiprocessing_logger() -> logging.Logger:
=======
    def flush(self):
        # This object is not buffered so any :meth:`flush`
        # requests are ignored.
        pass

    def close(self):
        # when the object is closed, no write requests are
        # forwarded to the logging object anymore.
        self.closed = True

    def isatty(self):
        """Here for file support."""
        return False


def get_multiprocessing_logger():
    """Return the multiprocessing logger."""
>>>>>>> 9c83c3f9
    try:
        from billiard import util
    except ImportError:  # pragma: no cover
        pass
    else:
        return util.get_logger()


<<<<<<< HEAD
def reset_multiprocessing_logger() -> None:
=======
def reset_multiprocessing_logger():
    """Reset multiprocessing logging setup."""
>>>>>>> 9c83c3f9
    try:
        from billiard import util
    except ImportError:  # pragma: no cover
        pass
    else:
        if hasattr(util, '_logger'):  # pragma: no cover
            util._logger = None


def current_process() -> Any:
    try:
        from billiard import process
    except ImportError:  # pragma: no cover
        pass
    else:
        return process.current_process()


def current_process_index(base: int=1) -> int:
    index = getattr(current_process(), 'index', None)
    return index + base if index is not None else index<|MERGE_RESOLUTION|>--- conflicted
+++ resolved
@@ -37,12 +37,8 @@
 base_logger = logger = _get_logger('celery')  # type: logging.Logger
 
 
-<<<<<<< HEAD
 def set_in_sighandler(value: bool) -> None:
-=======
-def set_in_sighandler(value):
     """Set flag signifiying that we're inside a signal handler."""
->>>>>>> 9c83c3f9
     global _in_sighandler
     _in_sighandler = value
 
@@ -65,12 +61,8 @@
 
 
 @contextmanager
-<<<<<<< HEAD
 def in_sighandler() -> Iterator:
-=======
-def in_sighandler():
     """Context that records that we are in a signal handler."""
->>>>>>> 9c83c3f9
     set_in_sighandler(True)
     try:
         yield
@@ -97,18 +89,14 @@
     return False
 
 
-<<<<<<< HEAD
-def get_logger(name: Union[str, logging.Logger]) -> logging.Logger:
-=======
 def _using_logger_parent(parent_logger, logger_):
     if not logger_isa(logger_, parent_logger):
         logger_.parent = parent_logger
     return logger_
 
 
-def get_logger(name):
+def get_logger(name: Union[str, logging.Logger]) -> logging.Logger:
     """Get logger by name."""
->>>>>>> 9c83c3f9
     l = _get_logger(name)
     if logging.root not in (l, l.parent) and l is not base_logger:
         l = _using_logger_parent(base_logger, l)
@@ -117,26 +105,15 @@
 worker_logger = get_logger('celery.worker')
 
 
-<<<<<<< HEAD
 def get_task_logger(name: Union[str, logging.Logger]) -> logging.Logger:
-    logger = get_logger(name)
-    if not logger_isa(logger, task_logger):
-        logger.parent = task_logger
-    return logger
-
-
-def mlevel(level: Union[int, str]) -> int:
-=======
-def get_task_logger(name):
     """Get logger for task module by name."""
     if name in RESERVED_LOGGER_NAMES:
         raise RuntimeError('Logger name {0!r} is reserved!'.format(name))
     return _using_logger_parent(task_logger, get_logger(name))
 
 
-def mlevel(level):
+def mlevel(level: Union[int, str]) -> int:
     """Convert level name/int to log level."""
->>>>>>> 9c83c3f9
     if level and not isinstance(level, numbers.Integral):
         return LOG_LEVELS[level.upper()]
     return level
@@ -210,14 +187,10 @@
     loglevel = logging.ERROR
     _thread = threading.local()
 
-<<<<<<< HEAD
     def __init__(self, logger: logging.Logger,
                  loglevel: Optional[Union[int, str]]=None) -> None:
-=======
-    def __init__(self, logger, loglevel=None):
         # pylint: disable=redefined-outer-name
         # Note that the logger global is redefined here, be careful changing.
->>>>>>> 9c83c3f9
         self.logger = logger
         self.loglevel = mlevel(loglevel or self.logger.level or self.loglevel)
         self._safewrap_handlers()
@@ -255,16 +228,8 @@
             finally:
                 self._thread.recurse_protection = False
 
-<<<<<<< HEAD
     def writelines(self, sequence: Iterable[str]) -> None:
-        """`writelines(sequence_of_strings) -> None`.
-
-        Write the strings to the file.
-=======
-    def writelines(self, sequence):
-        # type: (Sequence[str]) -> None
         """Write list of strings to file.
->>>>>>> 9c83c3f9
 
         The sequence can be any iterable object producing strings.
         This is equivalent to calling :meth:`write` for each string.
@@ -272,42 +237,23 @@
         for part in sequence:
             self.write(part)
 
-<<<<<<< HEAD
     def flush(self) -> None:
-        """This object is not buffered so any :meth:`flush` requests
-        are ignored."""
-        pass
-
-    def close(self) -> None:
-        """When the object is closed, no write requests are forwarded to
-        the logging object anymore."""
-        self.closed = True
-
-    def isatty(self) -> bool:
-        """Always return :const:`False`. Just here for file support."""
-        return False
-
-
-def get_multiprocessing_logger() -> logging.Logger:
-=======
-    def flush(self):
         # This object is not buffered so any :meth:`flush`
         # requests are ignored.
-        pass
-
-    def close(self):
+        ...
+
+    def close(self) -> None:
         # when the object is closed, no write requests are
         # forwarded to the logging object anymore.
         self.closed = True
 
-    def isatty(self):
+    def isatty(self) -> bool:
         """Here for file support."""
         return False
 
 
-def get_multiprocessing_logger():
+def get_multiprocessing_logger() -> logging.Logger:
     """Return the multiprocessing logger."""
->>>>>>> 9c83c3f9
     try:
         from billiard import util
     except ImportError:  # pragma: no cover
@@ -316,12 +262,8 @@
         return util.get_logger()
 
 
-<<<<<<< HEAD
 def reset_multiprocessing_logger() -> None:
-=======
-def reset_multiprocessing_logger():
     """Reset multiprocessing logging setup."""
->>>>>>> 9c83c3f9
     try:
         from billiard import util
     except ImportError:  # pragma: no cover
