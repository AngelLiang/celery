--- conflicted
+++ resolved
@@ -1,27 +1,13 @@
 # -*- coding: utf-8 -*-
 """Terminals and colors."""
-<<<<<<< HEAD
-=======
-from __future__ import absolute_import, unicode_literals
-import base64
->>>>>>> 28eb9095
 import codecs
 import base64
 import os
-<<<<<<< HEAD
 import platform
 import sys
-
 from functools import reduce
 from typing import Any, Tuple
 from typing import Callable, Mapping  # noqa
-
-=======
-import sys
-import platform
-from functools import reduce
-from celery.five import python_2_unicode_compatible, string
->>>>>>> 28eb9095
 from celery.platforms import isatty
 
 __all__ = ['colored']
