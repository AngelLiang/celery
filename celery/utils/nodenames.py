# -*- coding: utf-8 -*-
"""Worker name utilities."""
import os
import socket

from functools import partial
from typing import Dict, Optional, Tuple

from kombu.entity import Exchange, Queue

from .functional import memoize
from .text import simple_format

#: Exchange for worker direct queues.
WORKER_DIRECT_EXCHANGE = Exchange('C.dq2')

#: Format for worker direct queue names.
WORKER_DIRECT_QUEUE_FORMAT = '{hostname}.dq2'

#: Separator for worker node name and hostname.
NODENAME_SEP = '@'

NODENAME_DEFAULT = 'celery'

gethostname = memoize(1, Cache=dict)(socket.gethostname)

__all__ = [
    'worker_direct', 'gethostname', 'nodename',
    'anon_nodename', 'nodesplit', 'default_nodename',
    'node_format', 'host_format',
]


<<<<<<< HEAD
def worker_direct(hostname: str) -> Queue:
    """Return :class:`kombu.Queue` that is a direct route to
    a worker by hostname.
=======
def worker_direct(hostname):
    """Return the :class:`kombu.Queue` being a direct route to a worker.
>>>>>>> 9c83c3f9

    Arguments:
        hostname (str, ~kombu.Queue): The fully qualified node name of
            a worker (e.g., ``w1@example.com``).  If passed a
            :class:`kombu.Queue` instance it will simply return
            that instead.
    """
    if isinstance(hostname, Queue):
        return hostname
    return Queue(
        WORKER_DIRECT_QUEUE_FORMAT.format(hostname=hostname),
        WORKER_DIRECT_EXCHANGE,
        hostname,
    )


def nodename(name: str, hostname: str) -> str:
    """Create node name from name/hostname pair."""
    return NODENAME_SEP.join((name, hostname))


<<<<<<< HEAD
def anon_nodename(hostname: Optional[str]=None, prefix: str='gen') -> str:
=======
def anon_nodename(hostname=None, prefix='gen'):
    """Return the nodename for this process (not a worker).

    This is used for e.g. the origin task message field.
    """
>>>>>>> 9c83c3f9
    return nodename(''.join([prefix, str(os.getpid())]),
                    hostname or gethostname())


<<<<<<< HEAD
def nodesplit(nodename: str) -> Tuple[str]:
=======
def nodesplit(name):
>>>>>>> 9c83c3f9
    """Split node name into tuple of name/hostname."""
    parts = name.split(NODENAME_SEP, 1)
    if len(parts) == 1:
        return None, parts[0]
    return parts


<<<<<<< HEAD
def default_nodename(hostname: str) -> str:
=======
def default_nodename(hostname):
    """Return the default nodename for this process."""
>>>>>>> 9c83c3f9
    name, host = nodesplit(hostname or '')
    return nodename(name or NODENAME_DEFAULT, host or gethostname())


<<<<<<< HEAD
def node_format(s: str, nodename: str, **extra: Dict[str, str]) -> str:
    name, host = nodesplit(nodename)
=======
def node_format(s, name, **extra):
    """Format worker node name (name@host.com)."""
    shortname, host = nodesplit(name)
>>>>>>> 9c83c3f9
    return host_format(
        s, host, shortname or NODENAME_DEFAULT, p=name, **extra)


def _fmt_process_index(prefix: str='', default: str='0') -> str:
    from .log import current_process_index
    index = current_process_index()
    return '{0}{1}'.format(prefix, index) if index else default
_fmt_process_index_with_prefix = partial(_fmt_process_index, '-', '')


<<<<<<< HEAD
def host_format(s: str,
                host: Optional[str]=None, name: Optional[str]=None,
                **extra: Dict[str, str]) -> str:
=======
def host_format(s, host=None, name=None, **extra):
    """Format host %x abbreviations."""
>>>>>>> 9c83c3f9
    host = host or gethostname()
    hname, _, domain = host.partition('.')
    name = name or hname
    keys = dict({
        'h': host, 'n': name, 'd': domain,
        'i': _fmt_process_index, 'I': _fmt_process_index_with_prefix,
    }, **extra)
    return simple_format(s, keys)<|MERGE_RESOLUTION|>--- conflicted
+++ resolved
@@ -31,14 +31,8 @@
 ]
 
 
-<<<<<<< HEAD
 def worker_direct(hostname: str) -> Queue:
-    """Return :class:`kombu.Queue` that is a direct route to
-    a worker by hostname.
-=======
-def worker_direct(hostname):
     """Return the :class:`kombu.Queue` being a direct route to a worker.
->>>>>>> 9c83c3f9
 
     Arguments:
         hostname (str, ~kombu.Queue): The fully qualified node name of
@@ -60,24 +54,16 @@
     return NODENAME_SEP.join((name, hostname))
 
 
-<<<<<<< HEAD
 def anon_nodename(hostname: Optional[str]=None, prefix: str='gen') -> str:
-=======
-def anon_nodename(hostname=None, prefix='gen'):
     """Return the nodename for this process (not a worker).
 
     This is used for e.g. the origin task message field.
     """
->>>>>>> 9c83c3f9
     return nodename(''.join([prefix, str(os.getpid())]),
                     hostname or gethostname())
 
 
-<<<<<<< HEAD
-def nodesplit(nodename: str) -> Tuple[str]:
-=======
-def nodesplit(name):
->>>>>>> 9c83c3f9
+def nodesplit(name: str) -> Tuple[str]:
     """Split node name into tuple of name/hostname."""
     parts = name.split(NODENAME_SEP, 1)
     if len(parts) == 1:
@@ -85,24 +71,15 @@
     return parts
 
 
-<<<<<<< HEAD
 def default_nodename(hostname: str) -> str:
-=======
-def default_nodename(hostname):
     """Return the default nodename for this process."""
->>>>>>> 9c83c3f9
     name, host = nodesplit(hostname or '')
     return nodename(name or NODENAME_DEFAULT, host or gethostname())
 
 
-<<<<<<< HEAD
-def node_format(s: str, nodename: str, **extra: Dict[str, str]) -> str:
-    name, host = nodesplit(nodename)
-=======
-def node_format(s, name, **extra):
+def node_format(s: str, name: str, **extra: Dict[str, str]) -> str:
     """Format worker node name (name@host.com)."""
     shortname, host = nodesplit(name)
->>>>>>> 9c83c3f9
     return host_format(
         s, host, shortname or NODENAME_DEFAULT, p=name, **extra)
 
@@ -114,14 +91,10 @@
 _fmt_process_index_with_prefix = partial(_fmt_process_index, '-', '')
 
 
-<<<<<<< HEAD
 def host_format(s: str,
                 host: Optional[str]=None, name: Optional[str]=None,
                 **extra: Dict[str, str]) -> str:
-=======
-def host_format(s, host=None, name=None, **extra):
     """Format host %x abbreviations."""
->>>>>>> 9c83c3f9
     host = host or gethostname()
     hname, _, domain = host.partition('.')
     name = name or hname
