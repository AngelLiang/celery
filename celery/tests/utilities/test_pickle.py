--- conflicted
+++ resolved
@@ -35,16 +35,10 @@
 
         exc = None
         try:
-<<<<<<< HEAD
-            raise ArgOverrideException('ArgOverrideException raised',
-                    status_code=100)
-        except ArgOverrideException as exc_:
-=======
             raise ArgOverrideException(
                 'ArgOverrideException raised', status_code=100,
             )
-        except ArgOverrideException, exc_:
->>>>>>> 24696876
+        except ArgOverrideException as exc_:
             exc = exc_
 
         pickled = pickle.dumps({'exception': exc})
