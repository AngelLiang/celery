from __future__ import absolute_import

try:
    import unittest  # noqa
    unittest.skip
    from unittest.util import safe_repr, unorderable_list_difference
except AttributeError:
    import unittest2 as unittest  # noqa
    from unittest2.util import safe_repr, unorderable_list_difference  # noqa

import importlib
import logging
import os
import platform
import re
import sys
import time
import warnings

from contextlib import contextmanager
from functools import partial, wraps
from types import ModuleType

import mock
from nose import SkipTest
from kombu.log import NullHandler
from kombu.utils import nested

from celery.app import app_or_default
from celery.five import (
    WhateverIO, builtins, items, reraise,
    string_t, values, open_fqdn,
)
from celery.utils.functional import noop


class Mock(mock.Mock):

    def __init__(self, *args, **kwargs):
        attrs = kwargs.pop('attrs', None) or {}
        super(Mock, self).__init__(*args, **kwargs)
        for attr_name, attr_value in items(attrs):
            setattr(self, attr_name, attr_value)


def skip_unless_module(module):

    def _inner(fun):

        @wraps(fun)
        def __inner(*args, **kwargs):
            try:
                importlib.import_module(module)
            except ImportError:
                raise SkipTest('Does not have %s' % (module, ))

            return fun(*args, **kwargs)

        return __inner
    return _inner


# -- adds assertWarns from recent unittest2, not in Python 2.7.

class _AssertRaisesBaseContext(object):

    def __init__(self, expected, test_case, callable_obj=None,
                 expected_regex=None):
        self.expected = expected
        self.failureException = test_case.failureException
        self.obj_name = None
        if isinstance(expected_regex, string_t):
            expected_regex = re.compile(expected_regex)
        self.expected_regex = expected_regex


class _AssertWarnsContext(_AssertRaisesBaseContext):
    """A context manager used to implement TestCase.assertWarns* methods."""

    def __enter__(self):
        # The __warningregistry__'s need to be in a pristine state for tests
        # to work properly.
        warnings.resetwarnings()
        for v in list(values(sys.modules)):
            if getattr(v, '__warningregistry__', None):
                v.__warningregistry__ = {}
        self.warnings_manager = warnings.catch_warnings(record=True)
        self.warnings = self.warnings_manager.__enter__()
        warnings.simplefilter('always', self.expected)
        return self

    def __exit__(self, exc_type, exc_value, tb):
        self.warnings_manager.__exit__(exc_type, exc_value, tb)
        if exc_type is not None:
            # let unexpected exceptions pass through
            return
        try:
            exc_name = self.expected.__name__
        except AttributeError:
            exc_name = str(self.expected)
        first_matching = None
        for m in self.warnings:
            w = m.message
            if not isinstance(w, self.expected):
                continue
            if first_matching is None:
                first_matching = w
            if (self.expected_regex is not None and
                    not self.expected_regex.search(str(w))):
                continue
            # store warning for later retrieval
            self.warning = w
            self.filename = m.filename
            self.lineno = m.lineno
            return
        # Now we simply try to choose a helpful failure message
        if first_matching is not None:
            raise self.failureException(
                '%r does not match %r' % (
                    self.expected_regex.pattern, str(first_matching)))
        if self.obj_name:
            raise self.failureException(
                '%s not triggered by %s' % (exc_name, self.obj_name))
        else:
            raise self.failureException('%s not triggered' % exc_name)


class Case(unittest.TestCase):

    def assertWarns(self, expected_warning):
        return _AssertWarnsContext(expected_warning, self, None)

    def assertWarnsRegex(self, expected_warning, expected_regex):
        return _AssertWarnsContext(expected_warning, self,
                                   None, expected_regex)

    def assertDictContainsSubset(self, expected, actual, msg=None):
        missing, mismatched = [], []

        for key, value in items(expected):
            if key not in actual:
                missing.append(key)
            elif value != actual[key]:
                mismatched.append('%s, expected: %s, actual: %s' % (
                    safe_repr(key), safe_repr(value),
                    safe_repr(actual[key])))

        if not (missing or mismatched):
            return

        standard_msg = ''
        if missing:
            standard_msg = 'Missing: %s' % ','.join(map(safe_repr, missing))

        if mismatched:
            if standard_msg:
                standard_msg += '; '
            standard_msg += 'Mismatched values: %s' % (
                ','.join(mismatched))

        self.fail(self._formatMessage(msg, standard_msg))

    def assertItemsEqual(self, expected_seq, actual_seq, msg=None):
        missing = unexpected = None
        try:
            expected = sorted(expected_seq)
            actual = sorted(actual_seq)
        except TypeError:
            # Unsortable items (example: set(), complex(), ...)
            expected = list(expected_seq)
            actual = list(actual_seq)
            missing, unexpected = unorderable_list_difference(
                expected, actual)
        else:
            return self.assertSequenceEqual(expected, actual, msg=msg)

        errors = []
        if missing:
<<<<<<< HEAD
            errors.append('Expected, but missing:\n    %s' % (
                          safe_repr(missing)))
        if unexpected:
            errors.append('Unexpected, but present:\n    %s' % (
                          safe_repr(unexpected)))
=======
            errors.append(
                'Expected, but missing:\n    %s' % (safe_repr(missing), ),
            )
        if unexpected:
            errors.append(
                'Unexpected, but present:\n    %s' % (safe_repr(unexpected), ),
            )
>>>>>>> 24696876
        if errors:
            standardMsg = '\n'.join(errors)
            self.fail(self._formatMessage(msg, standardMsg))


class AppCase(Case):

    def setUp(self):
        from celery.app import current_app
        from celery.backends.cache import CacheBackend, DummyClient
        app = self.app = self._current_app = current_app()
        if isinstance(app.backend, CacheBackend):
            if isinstance(app.backend.client, DummyClient):
                app.backend.client.cache.clear()
        app.backend._cache.clear()
        self.setup()

    def tearDown(self):
        self.teardown()
        self._current_app.set_current()

    def setup(self):
        pass

    def teardown(self):
        pass


def get_handlers(logger):
    return [h for h in logger.handlers if not isinstance(h, NullHandler)]


@contextmanager
def wrap_logger(logger, loglevel=logging.ERROR):
    old_handlers = get_handlers(logger)
    sio = WhateverIO()
    siohandler = logging.StreamHandler(sio)
    logger.handlers = [siohandler]

    yield sio

    logger.handlers = old_handlers


@contextmanager
def eager_tasks():
    app = app_or_default()

    prev = app.conf.CELERY_ALWAYS_EAGER
    app.conf.CELERY_ALWAYS_EAGER = True

    yield True

    app.conf.CELERY_ALWAYS_EAGER = prev


def with_eager_tasks(fun):

    @wraps(fun)
    def _inner(*args, **kwargs):
        app = app_or_default()
        prev = app.conf.CELERY_ALWAYS_EAGER
        app.conf.CELERY_ALWAYS_EAGER = True
        try:
            return fun(*args, **kwargs)
        finally:
            app.conf.CELERY_ALWAYS_EAGER = prev


def with_environ(env_name, env_value):

    def _envpatched(fun):

        @wraps(fun)
        def _patch_environ(*args, **kwargs):
            prev_val = os.environ.get(env_name)
            os.environ[env_name] = env_value
            try:
                return fun(*args, **kwargs)
            finally:
                if prev_val is not None:
                    os.environ[env_name] = prev_val

        return _patch_environ
    return _envpatched


def sleepdeprived(module=time):

    def _sleepdeprived(fun):

        @wraps(fun)
        def __sleepdeprived(*args, **kwargs):
            old_sleep = module.sleep
            module.sleep = noop
            try:
                return fun(*args, **kwargs)
            finally:
                module.sleep = old_sleep

        return __sleepdeprived

    return _sleepdeprived


def skip_if_environ(env_var_name):

    def _wrap_test(fun):

        @wraps(fun)
        def _skips_if_environ(*args, **kwargs):
            if os.environ.get(env_var_name):
                raise SkipTest('SKIP %s: %s set\n' % (
                    fun.__name__, env_var_name))
            return fun(*args, **kwargs)

        return _skips_if_environ

    return _wrap_test


def skip_if_quick(fun):
    return skip_if_environ('QUICKTEST')(fun)


def _skip_test(reason, sign):

    def _wrap_test(fun):

        @wraps(fun)
        def _skipped_test(*args, **kwargs):
            raise SkipTest('%s: %s' % (sign, reason))

        return _skipped_test
    return _wrap_test


def todo(reason):
    """TODO test decorator."""
    return _skip_test(reason, 'TODO')


def skip(reason):
    """Skip test decorator."""
    return _skip_test(reason, 'SKIP')


def skip_if(predicate, reason):
    """Skip test if predicate is :const:`True`."""

    def _inner(fun):
        return predicate and skip(reason)(fun) or fun

    return _inner


def skip_unless(predicate, reason):
    """Skip test if predicate is :const:`False`."""
    return skip_if(not predicate, reason)


# Taken from
# http://bitbucket.org/runeh/snippets/src/tip/missing_modules.py
@contextmanager
def mask_modules(*modnames):
    """Ban some modules from being importable inside the context

    For example:

        >>> with missing_modules('sys'):
        ...     try:
        ...         import sys
        ...     except ImportError:
        ...         print 'sys not found'
        sys not found

        >>> import sys
        >>> sys.version
        (2, 5, 2, 'final', 0)

    """

    realimport = builtins.__import__

    def myimp(name, *args, **kwargs):
        if name in modnames:
            raise ImportError('No module named %s' % name)
        else:
            return realimport(name, *args, **kwargs)

    builtins.__import__ = myimp
    yield True
    builtins.__import__ = realimport


@contextmanager
def override_stdouts():
    """Override `sys.stdout` and `sys.stderr` with `WhateverIO`."""
    prev_out, prev_err = sys.stdout, sys.stderr
    mystdout, mystderr = WhateverIO(), WhateverIO()
    sys.stdout = sys.__stdout__ = mystdout
    sys.stderr = sys.__stderr__ = mystderr

    yield mystdout, mystderr

    sys.stdout = sys.__stdout__ = prev_out
    sys.stderr = sys.__stderr__ = prev_err


def patch(module, name, mocked):
    module = importlib.import_module(module)

    def _patch(fun):

        @wraps(fun)
        def __patched(*args, **kwargs):
            prev = getattr(module, name)
            setattr(module, name, mocked)
            try:
                return fun(*args, **kwargs)
            finally:
                setattr(module, name, prev)
        return __patched
    return _patch


@contextmanager
def replace_module_value(module, name, value=None):
    has_prev = hasattr(module, name)
    prev = getattr(module, name, None)
    if value:
        setattr(module, name, value)
    else:
        try:
            delattr(module, name)
        except AttributeError:
            pass
    yield
    if prev is not None:
        setattr(sys, name, prev)
    if not has_prev:
        try:
            delattr(module, name)
        except AttributeError:
            pass
pypy_version = partial(
    replace_module_value, sys, 'pypy_version_info',
)
platform_pyimp = partial(
    replace_module_value, platform, 'python_implementation',
)


@contextmanager
def sys_platform(value):
    prev, sys.platform = sys.platform, value
    yield
    sys.platform = prev


@contextmanager
def reset_modules(*modules):
    prev = dict((k, sys.modules.pop(k)) for k in modules if k in sys.modules)
    yield
    sys.modules.update(prev)


@contextmanager
def patch_modules(*modules):
    prev = {}
    for mod in modules:
        prev[mod], sys.modules[mod] = sys.modules[mod], ModuleType(mod)
    yield
    for name, mod in items(prev):
        if mod is None:
            sys.modules.pop(name, None)
        else:
            sys.modules[name] = mod


@contextmanager
def mock_module(*names):
    prev = {}

    class MockModule(ModuleType):

        def __getattr__(self, attr):
            setattr(self, attr, Mock())
            return ModuleType.__getattribute__(self, attr)

    mods = []
    for name in names:
        try:
            prev[name] = sys.modules[name]
        except KeyError:
            pass
        mod = sys.modules[name] = MockModule(name)
        mods.append(mod)
    try:
        yield mods
    finally:
        for name in names:
            try:
                sys.modules[name] = prev[name]
            except KeyError:
                try:
                    del(sys.modules[name])
                except KeyError:
                    pass


@contextmanager
def mock_context(mock, typ=Mock):
    context = mock.return_value = Mock()
    context.__enter__ = typ()
    context.__exit__ = typ()

    def on_exit(*x):
        if x[0]:
            reraise(x[0], x[1], x[2])
    context.__exit__.side_effect = on_exit
    context.__enter__.return_value = context
    yield context
    context.reset()


@contextmanager
def mock_open(typ=WhateverIO, side_effect=None):
    with mock.patch(open_fqdn) as open_:
        with mock_context(open_) as context:
            if side_effect is not None:
                context.__enter__.side_effect = side_effect
            val = context.__enter__.return_value = typ()
            val.__exit__ = Mock()
            yield val


def patch_many(*targets):
    return nested(*[mock.patch(target) for target in targets])


@contextmanager
def patch_settings(app=None, **config):
    if app is None:
        from celery import current_app
        app = current_app
    prev = {}
    for key, value in items(config):
        try:
            prev[key] = getattr(app.conf, key)
        except AttributeError:
            pass
        setattr(app.conf, key, value)

    yield app.conf

    for key, value in items(prev):
        setattr(app.conf, key, value)


@contextmanager
def assert_signal_called(signal, **expected):
    handler = Mock()
    call_handler = partial(handler)
    signal.connect(call_handler)
    try:
        yield handler
    finally:
        signal.disconnect(call_handler)
    handler.assert_called_with(signal=signal, **expected)


def skip_if_pypy(fun):

    @wraps(fun)
    def _inner(*args, **kwargs):
        if getattr(sys, 'pypy_version_info', None):
            raise SkipTest('does not work on PyPy')
        return fun(*args, **kwargs)
    return _inner


def skip_if_jython(fun):

    @wraps(fun)
    def _inner(*args, **kwargs):
        if sys.platform.startswith('java'):
            raise SkipTest('does not work on Jython')
        return fun(*args, **kwargs)
    return _inner<|MERGE_RESOLUTION|>--- conflicted
+++ resolved
@@ -176,21 +176,13 @@
 
         errors = []
         if missing:
-<<<<<<< HEAD
-            errors.append('Expected, but missing:\n    %s' % (
-                          safe_repr(missing)))
-        if unexpected:
-            errors.append('Unexpected, but present:\n    %s' % (
-                          safe_repr(unexpected)))
-=======
             errors.append(
-                'Expected, but missing:\n    %s' % (safe_repr(missing), ),
+                'Expected, but missing:\n    %s' % (safe_repr(missing), )
             )
         if unexpected:
             errors.append(
-                'Unexpected, but present:\n    %s' % (safe_repr(unexpected), ),
+                'Unexpected, but present:\n    %s' % (safe_repr(unexpected), )
             )
->>>>>>> 24696876
         if errors:
             standardMsg = '\n'.join(errors)
             self.fail(self._formatMessage(msg, standardMsg))
