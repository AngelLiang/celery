--- conflicted
+++ resolved
@@ -276,35 +276,15 @@
         handler = self.handlers.get(type) or self.handlers.get('*')
         handler and handler(event)
 
-<<<<<<< HEAD
     def get_consumers(self, Consumer, channel):
         return [Consumer(queues=[self.queue],
-                         callbacks=[self._receive], no_ack=True)]
+                         callbacks=[self._receive], no_ack=True,
+                         accept=['application/json'])]
 
     def on_consume_ready(self, connection, channel, consumers,
                          wakeup=True, **kwargs):
         if wakeup:
             self.wakeup_workers(channel=channel)
-=======
-    @contextmanager
-    def consumer(self, wakeup=True):
-        """Create event consumer."""
-        consumer = Consumer(self.connection,
-                            queues=[self.queue], no_ack=True,
-                            accept=['application/json'])
-        consumer.register_callback(self._receive)
-        consumer.consume()
-
-        try:
-            if wakeup:
-                self.wakeup_workers(channel=consumer.channel)
-            yield consumer
-        finally:
-            try:
-                consumer.cancel()
-            except self.connection.connection_errors:
-                pass
->>>>>>> 23f4ed62
 
     def itercapture(self, limit=None, timeout=None, wakeup=True):
         return self.consume(limit=limit, timeout=timeout, wakeup=wakeup)
