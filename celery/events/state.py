from __future__ import absolute_import
from __future__ import with_statement

import time
import heapq

from threading import Lock

<<<<<<< HEAD
from .. import states
from ..datastructures import AttributeDict, LocalCache
from ..utils import kwdict
=======
from celery import states
from celery.datastructures import AttributeDict, LRUCache
from celery.utils import kwdict
>>>>>>> e6b24050

#: Hartbeat expiry time in seconds.  The worker will be considered offline
#: if no heartbeat is received within this time.
#: Default is 2:30 minutes.
HEARTBEAT_EXPIRE = 150


class Element(AttributeDict):
    """Base class for worker state elements."""


class Worker(Element):
    """Worker State."""
    heartbeat_max = 4

    def __init__(self, **fields):
        super(Worker, self).__init__(**fields)
        self.heartbeats = []

    def on_online(self, timestamp=None, **kwargs):
        """Callback for the `worker-online` event."""
        self._heartpush(timestamp)

    def on_offline(self, **kwargs):
        """Callback for the `worker-offline` event."""
        self.heartbeats = []

    def on_heartbeat(self, timestamp=None, **kwargs):
        """Callback for the `worker-heartbeat` event."""
        self._heartpush(timestamp)

    def _heartpush(self, timestamp):
        if timestamp:
            heapq.heappush(self.heartbeats, timestamp)
            if len(self.heartbeats) > self.heartbeat_max:
                self.heartbeats = self.heartbeats[self.heartbeat_max:]

    def __repr__(self):
        return "<Worker: %s (%s)" % (self.hostname,
                                     self.alive and "ONLINE" or "OFFLINE")

    @property
    def alive(self):
        return (self.heartbeats and
                time.time() < self.heartbeats[-1] + HEARTBEAT_EXPIRE)


class Task(Element):
    """Task State."""

    #: How to merge out of order events.
    #: Disorder is detected by logical ordering (e.g. task-received must have
    #: happened before a task-failed event).
    #:
    #: A merge rule consists of a state and a list of fields to keep from
    #: that state. ``(RECEIVED, ("name", "args")``, means the name and args
    #: fields are always taken from the RECEIVED state, and any values for
    #: these fields received before or after is simply ignored.
    merge_rules = {states.RECEIVED: ("name", "args", "kwargs",
                                     "retries", "eta", "expires")}

    #: meth:`info` displays these fields by default.
    _info_fields = ("args", "kwargs", "retries", "result",
                    "eta", "runtime", "expires", "exception")

    #: Default values.
    _defaults = dict(uuid=None, name=None, state=states.PENDING,
                     received=False, sent=False, started=False,
                     succeeded=False, failed=False, retried=False,
                     revoked=False, args=None, kwargs=None, eta=None,
                     expires=None, retries=None, worker=None, result=None,
                     exception=None, timestamp=None, runtime=None,
                     traceback=None)

    def __init__(self, **fields):
        super(Task, self).__init__(**dict(self._defaults, **fields))

    def update(self, state, timestamp, fields):
        """Update state from new event.

        :param state: State from event.
        :param timestamp: Timestamp from event.
        :param fields: Event data.

        """
        if self.worker:
            self.worker.on_heartbeat(timestamp=timestamp)
        if state != states.RETRY and self.state != states.RETRY and \
                states.state(state) < states.state(self.state):
            # this state logically happens-before the current state, so merge.
            self.merge(state, timestamp, fields)
        else:
            self.state = state
            self.timestamp = timestamp
            super(Task, self).update(fields)

    def merge(self, state, timestamp, fields):
        """Merge with out of order event."""
        keep = self.merge_rules.get(state)
        if keep is not None:
            fields = dict((key, fields.get(key)) for key in keep)
            super(Task, self).update(fields)

    def on_sent(self, timestamp=None, **fields):
        """Callback for the ``task-sent`` event."""
        self.sent = timestamp
        self.update(states.PENDING, timestamp, fields)

    def on_received(self, timestamp=None, **fields):
        """Callback for the ``task-received`` event."""
        self.received = timestamp
        self.update(states.RECEIVED, timestamp, fields)

    def on_started(self, timestamp=None, **fields):
        """Callback for the ``task-started`` event."""
        self.started = timestamp
        self.update(states.STARTED, timestamp, fields)

    def on_failed(self, timestamp=None, **fields):
        """Callback for the ``task-failed`` event."""
        self.failed = timestamp
        self.update(states.FAILURE, timestamp, fields)

    def on_retried(self, timestamp=None, **fields):
        """Callback for the ``task-retried`` event."""
        self.retried = timestamp
        self.update(states.RETRY, timestamp, fields)

    def on_succeeded(self, timestamp=None, **fields):
        """Callback for the ``task-succeeded`` event."""
        self.succeeded = timestamp
        self.update(states.SUCCESS, timestamp, fields)

    def on_revoked(self, timestamp=None, **fields):
        """Callback for the ``task-revoked`` event."""
        self.revoked = timestamp
        self.update(states.REVOKED, timestamp, fields)

    def on_unknown_event(self, type, timestamp=None, **fields):
        self.update(type.upper(), timestamp, fields)

    def info(self, fields=None, extra=[]):
        """Information about this task suitable for on-screen display."""
        if fields is None:
            fields = self._info_fields
        return dict((key, getattr(self, key, None))
                        for key in list(fields) + list(extra)
                            if getattr(self, key, None) is not None)

    def __repr__(self):
        return "<Task: %s(%s) %s>" % (self.name, self.uuid, self.state)

    @property
    def ready(self):
        return self.state in states.READY_STATES


class State(object):
    """Records clusters state."""
    event_count = 0
    task_count = 0

    def __init__(self, callback=None,
            max_workers_in_memory=5000, max_tasks_in_memory=10000):
        self.workers = LRUCache(limit=max_workers_in_memory)
        self.tasks = LRUCache(limit=max_tasks_in_memory)
        self.event_callback = callback
        self.group_handlers = {"worker": self.worker_event,
                               "task": self.task_event}
        self._mutex = Lock()

    def freeze_while(self, fun, *args, **kwargs):
        clear_after = kwargs.pop("clear_after", False)
        with self._mutex:
            try:
                return fun(*args, **kwargs)
            finally:
                if clear_after:
                    self._clear()

    def clear_tasks(self, ready=True):
        with self._mutex:
            return self._clear_tasks(ready)

    def _clear_tasks(self, ready=True):
        if ready:
            self.tasks = dict((uuid, task)
                                for uuid, task in self.tasks.items()
                                    if task.state not in states.READY_STATES)
        else:
            self.tasks.clear()

    def _clear(self, ready=True):
        self.workers.clear()
        self._clear_tasks(ready)
        self.event_count = 0
        self.task_count = 0

    def clear(self, ready=True):
        with self._mutex:
            return self._clear(ready)

    def get_or_create_worker(self, hostname, **kwargs):
        """Get or create worker by hostname."""
        try:
            worker = self.workers[hostname]
            worker.update(kwargs)
        except KeyError:
            worker = self.workers[hostname] = Worker(
                    hostname=hostname, **kwargs)
        return worker

    def get_or_create_task(self, uuid):
        """Get or create task by uuid."""
        try:
            return self.tasks[uuid]
        except KeyError:
            task = self.tasks[uuid] = Task(uuid=uuid)
            return task

    def worker_event(self, type, fields):
        """Process worker event."""
        hostname = fields.pop("hostname", None)
        if hostname:
            worker = self.get_or_create_worker(hostname)
            handler = getattr(worker, "on_%s" % type, None)
            if handler:
                handler(**fields)

    def task_event(self, type, fields):
        """Process task event."""
        uuid = fields.pop("uuid")
        hostname = fields.pop("hostname")
        worker = self.get_or_create_worker(hostname)
        task = self.get_or_create_task(uuid)
        handler = getattr(task, "on_%s" % type, None)
        if type == "received":
            self.task_count += 1
        if handler:
            handler(**fields)
        else:
            task.on_unknown_event(type, **fields)
        task.worker = worker

    def event(self, event):
        with self._mutex:
            return self._dispatch_event(event)

    def _dispatch_event(self, event):
        self.event_count += 1
        event = kwdict(event)
        group, _, type = event.pop("type").partition("-")
        self.group_handlers[group](type, event)
        if self.event_callback:
            self.event_callback(self, event)

    def tasks_by_timestamp(self, limit=None):
        """Get tasks by timestamp.

        Returns a list of `(uuid, task)` tuples.

        """
        return self._sort_tasks_by_time(self.tasks.items()[:limit])

    def _sort_tasks_by_time(self, tasks):
        """Sort task items by time."""
        return sorted(tasks, key=lambda t: t[1].timestamp,
                      reverse=True)

    def tasks_by_type(self, name, limit=None):
        """Get all tasks by type.

        Returns a list of `(uuid, task)` tuples.

        """
        return self._sort_tasks_by_time([(uuid, task)
                for uuid, task in self.tasks.items()[:limit]
                    if task.name == name])

    def tasks_by_worker(self, hostname, limit=None):
        """Get all tasks by worker.

        Returns a list of `(uuid, task)` tuples.

        """
        return self._sort_tasks_by_time([(uuid, task)
                for uuid, task in self.tasks.items()[:limit]
                    if task.worker.hostname == hostname])

    def task_types(self):
        """Returns a list of all seen task types."""
        return list(sorted(set(task.name for task in self.tasks.values())))

    def alive_workers(self):
        """Returns a list of (seemingly) alive workers."""
        return [w for w in self.workers.values() if w.alive]

    def __repr__(self):
        return "<ClusterState: events=%s tasks=%s>" % (self.event_count,
                                                       self.task_count)


state = State()<|MERGE_RESOLUTION|>--- conflicted
+++ resolved
@@ -6,15 +6,9 @@
 
 from threading import Lock
 
-<<<<<<< HEAD
 from .. import states
-from ..datastructures import AttributeDict, LocalCache
+from ..datastructures import AttributeDict, LRUCache
 from ..utils import kwdict
-=======
-from celery import states
-from celery.datastructures import AttributeDict, LRUCache
-from celery.utils import kwdict
->>>>>>> e6b24050
 
 #: Hartbeat expiry time in seconds.  The worker will be considered offline
 #: if no heartbeat is received within this time.
