--- conflicted
+++ resolved
@@ -275,18 +275,12 @@
     task_count = 0
 
     def __init__(self, callback=None,
-<<<<<<< HEAD
-            max_workers_in_memory=5000, max_tasks_in_memory=10000):
+                 max_workers_in_memory=5000, max_tasks_in_memory=10000):
         self.max_workers_in_memory = max_workers_in_memory
         self.max_tasks_in_memory = 10000
         self.workers = LRUCache(limit=self.max_workers_in_memory)
         self.tasks = LRUCache(limit=self.max_tasks_in_memory)
         self._taskheap = []
-=======
-                 max_workers_in_memory=5000, max_tasks_in_memory=10000):
-        self.workers = LRUCache(limit=max_workers_in_memory)
-        self.tasks = LRUCache(limit=max_tasks_in_memory)
->>>>>>> 24696876
         self.event_callback = callback
         self.group_handlers = {
             'worker': self.worker_event,
@@ -339,13 +333,8 @@
             return worker, False
         except KeyError:
             worker = self.workers[hostname] = Worker(
-<<<<<<< HEAD
-                    hostname=hostname, **kwargs)
+                hostname=hostname, **kwargs)
             return worker, True
-=======
-                hostname=hostname, **kwargs)
-        return worker
->>>>>>> 24696876
 
     def get_or_create_task(self, uuid):
         """Get or create task by uuid."""
@@ -428,31 +417,21 @@
         Returns a list of ``(uuid, Task)`` tuples.
 
         """
-<<<<<<< HEAD
-        return islice(((uuid, task)
-                            for uuid, task in self.tasks_by_time()
-                                if task.name == name), 0, limit)
-=======
-        sorted_tasks = self._sort_tasks_by_time(
-            (uuid, task) for uuid, task in self.tasks.iteritems()
-            if task.name == name)
-
-        return sorted_tasks[0:limit or None]
->>>>>>> 24696876
+        return islice(
+            ((uuid, task) for uuid, task in self.tasks_by_time()
+             if task.name == name),
+            0, limit,
+        )
 
     def tasks_by_worker(self, hostname, limit=None):
         """Get all tasks by worker.
 
         """
-<<<<<<< HEAD
-        return islice(((uuid, task)
-                        for uuid, task in self.tasks_by_time()
-                            if task.worker.hostname == hostname), 0, limit)
-=======
-        return self._sort_tasks_by_time(
-            (uuid, task) for uuid, task in self.itertasks(limit)
-            if task.worker.hostname == hostname)
->>>>>>> 24696876
+        return islice(
+            ((uuid, task) for uuid, task in self.tasks_by_time()
+             if task.worker.hostname == hostname),
+            0, limit,
+        )
 
     def task_types(self):
         """Returns a list of all seen task types."""
@@ -464,7 +443,7 @@
 
     def __repr__(self):
         return '<State: events={0.event_count} tasks={0.task_count}>' \
-                    .format(self)
+            .format(self)
 
 
 state = State()