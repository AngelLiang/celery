# -* coding: utf-8 -*-
"""Elasticsearch result store backend."""
<<<<<<< HEAD
=======
from __future__ import absolute_import, unicode_literals
>>>>>>> 28eb9095
from datetime import datetime
from kombu.utils.url import _parse_url
from celery.exceptions import ImproperlyConfigured
from .base import KeyValueStoreBackend
try:
    import elasticsearch
except ImportError:
    elasticsearch = None  # noqa

__all__ = ['ElasticsearchBackend']

E_LIB_MISSING = """\
You need to install the elasticsearch library to use the Elasticsearch \
result backend.\
"""


class ElasticsearchBackend(KeyValueStoreBackend):
    """Elasticsearch Backend.

    Raises:
        celery.exceptions.ImproperlyConfigured:
            if module :pypi:`elasticsearch` is not available.
    """

    index = 'celery'
    doc_type = 'backend'
    scheme = 'http'
    host = 'localhost'
    port = 9200

    def __init__(self, url=None, *args, **kwargs):
        super().__init__(*args, **kwargs)
        self.url = url

        if elasticsearch is None:
            raise ImproperlyConfigured(E_LIB_MISSING)

        index = doc_type = scheme = host = port = None

        if url:
            scheme, host, port, _, _, path, _ = _parse_url(url)  # noqa
            if path:
                path = path.strip('/')
                index, _, doc_type = path.partition('/')

        self.index = index or self.index
        self.doc_type = doc_type or self.doc_type
        self.scheme = scheme or self.scheme
        self.host = host or self.host
        self.port = port or self.port

        self._server = None

    def get(self, key):
        try:
            res = self.server.get(
                index=self.index,
                doc_type=self.doc_type,
                id=key,
            )
            try:
                if res['found']:
                    return res['_source'][key]
            except (TypeError, KeyError):
                pass
        except elasticsearch.exceptions.NotFoundError:
            pass

    def set(self, key, value):
        try:
            self._index(
                id=key,
                body={
                    key: value,
                    '@timestamp': '{0}Z'.format(
                        datetime.utcnow().isoformat()[:-3]
                    ),
                },
            )
        except elasticsearch.exceptions.ConflictError:
            # document already exists, update it
            data = self.get(key)
            data[key] = value
            self._index(key, data, refresh=True)

    def _index(self, id, body, **kwargs):
        return self.server.index(
            index=self.index,
            doc_type=self.doc_type,
            **kwargs
        )

    def mget(self, keys):
        return [self.get(key) for key in keys]

    def delete(self, key):
        self.server.delete(index=self.index, doc_type=self.doc_type, id=key)

    def _get_server(self):
        """Connect to the Elasticsearch server."""
        return elasticsearch.Elasticsearch(self.host)

    @property
    def server(self):
        if self._server is None:
            self._server = self._get_server()
        return self._server<|MERGE_RESOLUTION|>--- conflicted
+++ resolved
@@ -1,9 +1,5 @@
 # -* coding: utf-8 -*-
 """Elasticsearch result store backend."""
-<<<<<<< HEAD
-=======
-from __future__ import absolute_import, unicode_literals
->>>>>>> 28eb9095
 from datetime import datetime
 from kombu.utils.url import _parse_url
 from celery.exceptions import ImproperlyConfigured
