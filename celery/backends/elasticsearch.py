"""Elasticsearch result store backend."""
from datetime import datetime

from celery import states
from kombu.utils.encoding import bytes_to_str
from kombu.utils.url import _parse_url

from celery.exceptions import ImproperlyConfigured
from celery.five import items

from .base import KeyValueStoreBackend

try:
    import elasticsearch
except ImportError:  # pragma: no cover
    elasticsearch = None  # noqa

__all__ = ('ElasticsearchBackend',)

E_LIB_MISSING = """\
You need to install the elasticsearch library to use the Elasticsearch \
result backend.\
"""


class ElasticsearchBackend(KeyValueStoreBackend):
    """Elasticsearch Backend.

    Raises:
        celery.exceptions.ImproperlyConfigured:
            if module :pypi:`elasticsearch` is not available.
    """

    index = 'celery'
    doc_type = 'backend'
    scheme = 'http'
    host = 'localhost'
    port = 9200
    username = None
    password = None
    es_retry_on_timeout = False
    es_timeout = 10
    es_max_retries = 3

    def __init__(self, url=None, *args, **kwargs):
        super().__init__(*args, **kwargs)
        self.url = url
        _get = self.app.conf.get

        if elasticsearch is None:
            raise ImproperlyConfigured(E_LIB_MISSING)

        index = doc_type = scheme = host = port = username = password = None

        if url:
            scheme, host, port, username, password, path, _ = _parse_url(url)  # noqa
            if scheme == 'elasticsearch':
                scheme = None
            if path:
                path = path.strip('/')
                index, _, doc_type = path.partition('/')

        self.index = index or self.index
        self.doc_type = doc_type or self.doc_type
        self.scheme = scheme or self.scheme
        self.host = host or self.host
        self.port = port or self.port
        self.username = username or self.username
        self.password = password or self.password

        self.es_retry_on_timeout = (
            _get('elasticsearch_retry_on_timeout') or self.es_retry_on_timeout
        )

        es_timeout = _get('elasticsearch_timeout')
        if es_timeout is not None:
            self.es_timeout = es_timeout

        es_max_retries = _get('elasticsearch_max_retries')
        if es_max_retries is not None:
            self.es_max_retries = es_max_retries

        self.es_save_meta_as_text = _get('elasticsearch_save_meta_as_text', True)
        self._server = None

    def exception_safe_to_retry(self, exc):
        if isinstance(exc, (elasticsearch.exceptions.TransportError)):
<<<<<<< HEAD
=======
            # 401: Unauthorized
>>>>>>> 39209f2d
            # 409: Conflict
            # 429: Too Many Requests
            # 500: Internal Server Error
            # 502: Bad Gateway
            # 503: Service Unavailable
            # 504: Gateway Timeout
            # N/A: Low level exception (i.e. socket exception)
<<<<<<< HEAD
            if exc.status_code in {409, 429, 500, 502, 503, 504, 'N/A'}:
=======
            if exc.status_code in {401, 409, 429, 500, 502, 503, 504, 'N/A'}:
>>>>>>> 39209f2d
                return True
        return False

    def get(self, key):
        try:
            res = self._get(key)
            try:
                if res['found']:
                    return res['_source']['result']
            except (TypeError, KeyError):
                pass
        except elasticsearch.exceptions.NotFoundError:
            pass

    def _get(self, key):
        return self.server.get(
            index=self.index,
            doc_type=self.doc_type,
            id=key,
        )

    def _set_with_state(self, key, value, state):
        body = {
            'result': value,
<<<<<<< HEAD
            '@timestamp': '{}Z'.format(
=======
            '@timestamp': '{0}Z'.format(
>>>>>>> 39209f2d
                datetime.utcnow().isoformat()[:-3]
            ),
        }
        try:
            self._index(
                id=key,
                body=body,
            )
        except elasticsearch.exceptions.ConflictError:
            # document already exists, update it
            self._update(key, body, state)

    def set(self, key, value):
        return self._set_with_state(key, value, None)

    def _index(self, id, body, **kwargs):
        body = {bytes_to_str(k): v for k, v in items(body)}
        return self.server.index(
            id=bytes_to_str(id),
            index=self.index,
            doc_type=self.doc_type,
            body=body,
            params={'op_type': 'create'},
            **kwargs
        )

    def _update(self, id, body, state, **kwargs):
        """Update state in a conflict free manner.

        If state is defined (not None), this will not update ES server if either:
        * existing state is success
        * existing state is a ready state and current state in not a ready state

        This way, a Retry state cannot override a Success or Failure, and chord_unlock
        will not retry indefinitely.
        """
        body = {bytes_to_str(k): v for k, v in items(body)}

        try:
            res_get = self._get(key=id)
            if not res_get.get('found'):
                return self._index(id, body, **kwargs)
            # document disappeared between index and get calls.
        except elasticsearch.exceptions.NotFoundError:
            return self._index(id, body, **kwargs)

        try:
            meta_present_on_backend = self.decode_result(res_get['_source']['result'])
        except (TypeError, KeyError):
            pass
        else:
            if meta_present_on_backend['status'] == states.SUCCESS:
                # if stored state is already in success, do nothing
                return {'result': 'noop'}
            elif meta_present_on_backend['status'] in states.READY_STATES and state in states.UNREADY_STATES:
                # if stored state is in ready state and current not, do nothing
                return {'result': 'noop'}

        # get current sequence number and primary term
        # https://www.elastic.co/guide/en/elasticsearch/reference/current/optimistic-concurrency-control.html
        seq_no = res_get.get('_seq_no', 1)
        prim_term = res_get.get('_primary_term', 1)

        # try to update document with current seq_no and primary_term
        res = self.server.update(
            id=bytes_to_str(id),
            index=self.index,
            doc_type=self.doc_type,
            body={'doc': body},
            params={'if_primary_term': prim_term, 'if_seq_no': seq_no},
            **kwargs
        )
        # result is elastic search update query result
        # noop = query did not update any document
        # updated = at least one document got updated
        if res['result'] == 'noop':
            raise elasticsearch.exceptions.ConflictError(409, 'conflicting update occurred concurrently', {})
        return res

    def encode(self, data):
        if self.es_save_meta_as_text:
            return KeyValueStoreBackend.encode(self, data)
        else:
            if not isinstance(data, dict):
                return KeyValueStoreBackend.encode(self, data)
            if data.get("result"):
                data["result"] = self._encode(data["result"])[2]
            if data.get("traceback"):
                data["traceback"] = self._encode(data["traceback"])[2]
            return data

    def decode(self, payload):
        if self.es_save_meta_as_text:
            return KeyValueStoreBackend.decode(self, payload)
        else:
            if not isinstance(payload, dict):
                return KeyValueStoreBackend.decode(self, payload)
            if payload.get("result"):
                payload["result"] = KeyValueStoreBackend.decode(self, payload["result"])
            if payload.get("traceback"):
                payload["traceback"] = KeyValueStoreBackend.decode(self, payload["traceback"])
            return payload

    def mget(self, keys):
        return [self.get(key) for key in keys]

    def delete(self, key):
        self.server.delete(index=self.index, doc_type=self.doc_type, id=key)

    def _get_server(self):
        """Connect to the Elasticsearch server."""
        http_auth = None
        if self.username and self.password:
            http_auth = (self.username, self.password)
        return elasticsearch.Elasticsearch(
            f'{self.host}:{self.port}',
            retry_on_timeout=self.es_retry_on_timeout,
            max_retries=self.es_max_retries,
            timeout=self.es_timeout,
            scheme=self.scheme,
            http_auth=http_auth,
        )

    @property
    def server(self):
        if self._server is None:
            self._server = self._get_server()
        return self._server<|MERGE_RESOLUTION|>--- conflicted
+++ resolved
@@ -85,10 +85,7 @@
 
     def exception_safe_to_retry(self, exc):
         if isinstance(exc, (elasticsearch.exceptions.TransportError)):
-<<<<<<< HEAD
-=======
             # 401: Unauthorized
->>>>>>> 39209f2d
             # 409: Conflict
             # 429: Too Many Requests
             # 500: Internal Server Error
@@ -96,11 +93,7 @@
             # 503: Service Unavailable
             # 504: Gateway Timeout
             # N/A: Low level exception (i.e. socket exception)
-<<<<<<< HEAD
-            if exc.status_code in {409, 429, 500, 502, 503, 504, 'N/A'}:
-=======
             if exc.status_code in {401, 409, 429, 500, 502, 503, 504, 'N/A'}:
->>>>>>> 39209f2d
                 return True
         return False
 
@@ -125,11 +118,7 @@
     def _set_with_state(self, key, value, state):
         body = {
             'result': value,
-<<<<<<< HEAD
             '@timestamp': '{}Z'.format(
-=======
-            '@timestamp': '{0}Z'.format(
->>>>>>> 39209f2d
                 datetime.utcnow().isoformat()[:-3]
             ),
         }
