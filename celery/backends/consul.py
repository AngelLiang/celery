# -*- coding: utf-8 -*-
"""Consul result store backend.

- :class:`ConsulBackend` implements KeyValueStoreBackend to store results
    in the key-value store of Consul.
"""
<<<<<<< HEAD
=======
from __future__ import absolute_import, unicode_literals
>>>>>>> 28eb9095
from kombu.utils.url import parse_url
from celery.exceptions import ImproperlyConfigured
from celery.backends.base import KeyValueStoreBackend
from celery.utils.log import get_logger
try:
    import consul
except ImportError:
    consul = None

logger = get_logger(__name__)

__all__ = ['ConsulBackend']

CONSUL_MISSING = """\
You need to install the python-consul library in order to use \
the Consul result store backend."""


class ConsulBackend(KeyValueStoreBackend):
    """Consul.io K/V store backend for Celery."""

    consul = consul

    supports_autoexpire = True

    client = None
    consistency = 'consistent'
    path = None

    def __init__(self, *args, **kwargs):
        super().__init__(*args, **kwargs)

        if self.consul is None:
            raise ImproperlyConfigured(CONSUL_MISSING)

        self._init_from_params(**parse_url(self.url))

    def _init_from_params(self, hostname, port, virtual_host, **params):
        logger.debug('Setting on Consul client to connect to %s:%d',
                     hostname, port)
        self.path = virtual_host
        self.client = consul.Consul(host=hostname, port=port,
                                    consistency=self.consistency)

    def _key_to_consul_key(self, key):
        key = key.encode('utf-8')
        return key if self.path is None else '{0}/{1}'.format(self.path, key)

    def get(self, key):
        key = self._key_to_consul_key(key)
        logger.debug('Trying to fetch key %s from Consul', key)
        try:
            _, data = self.client.kv.get(key)
            return data['Value']
        except TypeError:
            pass

    def mget(self, keys):
        for key in keys:
            yield self.get(key)

    def set(self, key, value):
        """Set a key in Consul.

        Before creating the key it will create a session inside Consul
        where it creates a session with a TTL

        The key created afterwards will reference to the session's ID.

        If the session expires it will remove the key so that results
        can auto expire from the K/V store
        """
        session_name = key.decode('utf-8')
        key = self._key_to_consul_key(key)

        logger.debug('Trying to create Consul session %s with TTL %d',
                     session_name, self.expires)
        session_id = self.client.session.create(name=session_name,
                                                behavior='delete',
                                                ttl=self.expires)
        logger.debug('Created Consul session %s', session_id)

        logger.debug('Writing key %s to Consul', key)
        return self.client.kv.put(key=key,
                                  value=value,
                                  acquire=session_id)

    def delete(self, key):
        key = self._key_to_consul_key(key)
        logger.debug('Removing key %s from Consul', key)
        return self.client.kv.delete(key)<|MERGE_RESOLUTION|>--- conflicted
+++ resolved
@@ -4,10 +4,6 @@
 - :class:`ConsulBackend` implements KeyValueStoreBackend to store results
     in the key-value store of Consul.
 """
-<<<<<<< HEAD
-=======
-from __future__ import absolute_import, unicode_literals
->>>>>>> 28eb9095
 from kombu.utils.url import parse_url
 from celery.exceptions import ImproperlyConfigured
 from celery.backends.base import KeyValueStoreBackend
