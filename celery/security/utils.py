# -*- coding: utf-8 -*-
"""Utilities used by the message signing serializer."""
<<<<<<< HEAD
=======
from __future__ import absolute_import, unicode_literals
>>>>>>> 28eb9095
import sys
from contextlib import contextmanager
from celery.exceptions import SecurityError
<<<<<<< HEAD

=======
from celery.five import reraise
>>>>>>> 28eb9095
try:
    from OpenSSL import crypto
except ImportError:  # pragma: no cover
    crypto = None    # noqa

__all__ = ['reraise_errors']


@contextmanager
def reraise_errors(msg='{0!r}', errors=None):
    """Context reraising crypto errors as :exc:`SecurityError`."""
    assert crypto is not None
    errors = (crypto.Error,) if errors is None else errors
    try:
        yield
    except errors as exc:
        raise SecurityError(msg.format(exc)).with_traceback(sys.exc_info()[2])<|MERGE_RESOLUTION|>--- conflicted
+++ resolved
@@ -1,17 +1,8 @@
 # -*- coding: utf-8 -*-
 """Utilities used by the message signing serializer."""
-<<<<<<< HEAD
-=======
-from __future__ import absolute_import, unicode_literals
->>>>>>> 28eb9095
 import sys
 from contextlib import contextmanager
 from celery.exceptions import SecurityError
-<<<<<<< HEAD
-
-=======
-from celery.five import reraise
->>>>>>> 28eb9095
 try:
     from OpenSSL import crypto
 except ImportError:  # pragma: no cover
