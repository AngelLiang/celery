--- conflicted
+++ resolved
@@ -1,9 +1,5 @@
 # -*- coding: utf-8 -*-
 """Message Signing Serializer."""
-<<<<<<< HEAD
-=======
-from __future__ import absolute_import, unicode_literals
->>>>>>> 28eb9095
 from kombu.serialization import (
     registry, disable_insecure_serializers as _disable_insecure_serializers,
 )
