--- conflicted
+++ resolved
@@ -3,10 +3,6 @@
 
 The built-in tasks are always available in all app instances.
 """
-<<<<<<< HEAD
-=======
-from __future__ import absolute_import, unicode_literals
->>>>>>> 28eb9095
 from celery._state import connect_on_app_finalize
 from celery.utils.log import get_logger
 
