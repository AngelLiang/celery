# -*- coding: utf-8 -*-
"""
    celery.app.builtins
    ~~~~~~~~~~~~~~~~~~~

    Built-in tasks that are always available in all
    app instances. E.g. chord, group and xmap.

"""
from __future__ import absolute_import

from collections import deque

from celery._state import get_current_worker_task
from celery.utils import uuid

#: global list of functions defining tasks that should be
#: added to all apps.
_shared_tasks = []


def shared_task(constructor):
    """Decorator that specifies that the decorated function is a function
    that generates a built-in task.

    The function will then be called for every new app instance created
    (lazily, so more exactly when the task registry for that app is needed).
    """
    _shared_tasks.append(constructor)
    return constructor


def load_shared_tasks(app):
    """Loads the built-in tasks for an app instance."""
    for constructor in _shared_tasks:
        constructor(app)


@shared_task
def add_backend_cleanup_task(app):
    """The backend cleanup task can be used to clean up the default result
    backend.

    This task is also added do the periodic task schedule so that it is
    run every day at midnight, but :program:`celery beat` must be running
    for this to be effective.

    Note that not all backends do anything for this, what needs to be
    done at cleanup is up to each backend, and some backends
    may even clean up in realtime so that a periodic cleanup is not necessary.

    """

    @app.task(name='celery.backend_cleanup', _force_evaluate=True)
    def backend_cleanup():
        app.backend.cleanup()
    return backend_cleanup


@shared_task
def add_unlock_chord_task(app):
    """The unlock chord task is used by result backends that doesn't
    have native chord support.

    It creates a task chain polling the header for completion.

    """
    from celery.canvas import subtask
    from celery.exceptions import ChordError
    from celery.result import from_serializable
<<<<<<< HEAD

    @app.task(name='celery.chord_unlock', max_retries=None,
              default_retry_delay=1, ignore_result=True, _force_evaluate=True)
    def unlock_chord(group_id, callback, interval=None, propagate=True,
                     max_retries=None, result=None,
                     Result=app.AsyncResult, GroupResult=app.GroupResult,
                     from_serializable=from_serializable):
        if interval is None:
            interval = unlock_chord.default_retry_delay
=======

    default_propagate = app.conf.CELERY_CHORD_PROPAGATES

    @app.task(name='celery.chord_unlock', max_retries=None,
              default_retry_delay=1, ignore_result=True, _force_evaluate=True)
    def unlock_chord(group_id, callback, interval=None, propagate=None,
                     max_retries=None, result=None,
                     Result=app.AsyncResult, GroupResult=app.GroupResult,
                     from_serializable=from_serializable):
        # if propagate is disabled exceptions raised by chord tasks
        # will be sent as part of the result list to the chord callback.
        # Since 3.1 propagate will be enabled by default, and instead
        # the chord callback changes state to FAILURE with the
        # exception set to ChordError.
        propagate = default_propagate if propagate is None else propagate

        # check if the task group is ready, and if so apply the callback.
>>>>>>> 5b3eef50
        deps = GroupResult(
            group_id,
            [from_serializable(r, Result=Result) for r in result],
        )
        j = deps.join_native if deps.supports_native_join else deps.join

        if deps.ready():
            callback = subtask(callback)
            try:
                ret = j(propagate=propagate)
<<<<<<< HEAD
            except Exception as exc:
                culprit = next(deps._failed_join_report())

=======
            except Exception, exc:
                try:
                    culprit = deps._failed_join_report().next()
                    reason = 'Dependency %s raised %r' % (culprit.id, exc)
                except StopIteration:
                    reason = repr(exc)
>>>>>>> 5b3eef50
                app._tasks[callback.task].backend.fail_from_current_stack(
                    callback.id, exc=ChordError(reason),
                )
            else:
                try:
                    callback.delay(ret)
                except Exception, exc:
                    app._tasks[callback.task].backend.fail_from_current_stack(
                        callback.id,
                        exc=ChordError('Call callback error: %r' % (exc, )))
        else:
            return unlock_chord.retry(countdown=interval,
                                      max_retries=max_retries)
    return unlock_chord


@shared_task
def add_map_task(app):
    from celery.canvas import subtask

    @app.task(name='celery.map', _force_evaluate=True)
    def xmap(task, it):
        task = subtask(task).type
        return [task(item) for item in it]
    return xmap


@shared_task
def add_starmap_task(app):
    from celery.canvas import subtask

    @app.task(name='celery.starmap', _force_evaluate=True)
    def xstarmap(task, it):
        task = subtask(task).type
        return [task(*item) for item in it]
    return xstarmap


@shared_task
def add_chunk_task(app):
    from celery.canvas import chunks as _chunks

    @app.task(name='celery.chunks', _force_evaluate=True)
    def chunks(task, it, n):
        return _chunks.apply_chunks(task, it, n)
    return chunks


@shared_task
def add_group_task(app):
    _app = app
    from celery.canvas import maybe_subtask, subtask
    from celery.result import from_serializable

    class Group(app.Task):
        app = _app
        name = 'celery.group'
        accept_magic_kwargs = False

        def run(self, tasks, result, group_id, partial_args):
            app = self.app
            result = from_serializable(result)
            # any partial args are added to all tasks in the group
            taskit = (subtask(task).clone(partial_args)
                      for i, task in enumerate(tasks))
            if self.request.is_eager or app.conf.CELERY_ALWAYS_EAGER:
                return app.GroupResult(
                    result.id,
                    [task.apply(group_id=group_id) for task in taskit],
                )
            with app.producer_or_acquire() as pub:
                [task.apply_async(group_id=group_id, publisher=pub,
                                  add_to_parent=False) for task in taskit]
            parent = get_current_worker_task()
            if parent:
                parent.request.children.append(result)
            return result

        def prepare(self, options, tasks, args, **kwargs):
            AsyncResult = self.AsyncResult
            options['group_id'] = group_id = (
                options.setdefault('task_id', uuid()))

            def prepare_member(task):
                task = maybe_subtask(task)
                opts = task.options
                opts['group_id'] = group_id
                try:
                    tid = opts['task_id']
                except KeyError:
                    tid = opts['task_id'] = uuid()
                return task, AsyncResult(tid)

            try:
                tasks, res = list(zip(
                    *[prepare_member(task) for task in tasks]
                ))
            except ValueError:  # tasks empty
                tasks, res = [], []
            return (tasks, self.app.GroupResult(group_id, res), group_id, args)

        def apply_async(self, partial_args=(), kwargs={}, **options):
            if self.app.conf.CELERY_ALWAYS_EAGER:
                return self.apply(partial_args, kwargs, **options)
            tasks, result, gid, args = self.prepare(
                options, args=partial_args, **kwargs
            )
            super(Group, self).apply_async((
                list(tasks), result.serializable(), gid, args), **options
            )
            return result

        def apply(self, args=(), kwargs={}, **options):
            return super(Group, self).apply(
                self.prepare(options, args=args, **kwargs),
                **options).get()
    return Group


@shared_task
def add_chain_task(app):
    from celery.canvas import Signature, chord, group, maybe_subtask
    _app = app

    class Chain(app.Task):
        app = _app
        name = 'celery.chain'
        accept_magic_kwargs = False

        def prepare_steps(self, args, tasks):
            steps = deque(tasks)
            next_step = prev_task = prev_res = None
            tasks, results = [], []
            i = 0
            while steps:
                # First task get partial args from chain.
                task = maybe_subtask(steps.popleft())
                task = task.clone() if i else task.clone(args)
                res = task._freeze()
                i += 1

                if isinstance(task, group):
                    # automatically upgrade group(..) | s to chord(group, s)
                    try:
                        next_step = steps.popleft()
                        # for chords we freeze by pretending it's a normal
                        # task instead of a group.
                        res = Signature._freeze(task)
                        task = chord(task, body=next_step, task_id=res.task_id)
                    except IndexError:
                        pass
                if prev_task:
                    # link previous task to this task.
                    prev_task.link(task)
                    # set the results parent attribute.
                    res.parent = prev_res

                if not isinstance(prev_task, chord):
                    results.append(res)
                    tasks.append(task)
                prev_task, prev_res = task, res

            return tasks, results

        def apply_async(self, args=(), kwargs={}, group_id=None, chord=None,
                        task_id=None, link=None, link_error=None, **options):
            if self.app.conf.CELERY_ALWAYS_EAGER:
                return self.apply(args, kwargs, **options)
            options.pop('publisher', None)
            tasks, results = self.prepare_steps(args, kwargs['tasks'])
            result = results[-1]
            if group_id:
                tasks[-1].set(group_id=group_id)
            if chord:
                tasks[-1].set(chord=chord)
            if task_id:
                tasks[-1].set(task_id=task_id)
                result = tasks[-1].type.AsyncResult(task_id)
            # make sure we can do a link() and link_error() on a chain object.
            if link:
                tasks[-1].set(link=link)
            # and if any task in the chain fails, call the errbacks
            if link_error:
                for task in tasks:
                    task.set(link_error=link_error)
            tasks[0].apply_async()
            return result

        def apply(self, args=(), kwargs={}, subtask=maybe_subtask, **options):
            last, fargs = None, args  # fargs passed to first task only
            for task in kwargs['tasks']:
                res = subtask(task).clone(fargs).apply(last and (last.get(), ))
                res.parent, last, fargs = last, res, None
            return last
    return Chain


@shared_task
def add_chord_task(app):
    """Every chord is executed in a dedicated task, so that the chord
    can be used as a subtask, and this generates the task
    responsible for that."""
    from celery import group
    from celery.canvas import maybe_subtask
    _app = app
    default_propagate = app.conf.CELERY_CHORD_PROPAGATES

    class Chord(app.Task):
        app = _app
        name = 'celery.chord'
        accept_magic_kwargs = False
        ignore_result = False

        def run(self, header, body, partial_args=(), interval=1, countdown=1,
                max_retries=None, propagate=None, eager=False, **kwargs):
            propagate = default_propagate if propagate is None else propagate
            group_id = uuid()
            AsyncResult = self.app.AsyncResult
            prepare_member = self._prepare_member

            # - convert back to group if serialized
            tasks = header.tasks if isinstance(header, group) else header
            header = group([maybe_subtask(s).clone() for s in tasks])
            # - eager applies the group inline
            if eager:
                return header.apply(args=partial_args, task_id=group_id)

            results = [AsyncResult(prepare_member(task, body, group_id))
                       for task in header.tasks]

            # - fallback implementations schedules the chord_unlock task here
            app.backend.on_chord_apply(group_id, body,
                                       interval=interval,
                                       countdown=countdown,
                                       max_retries=max_retries,
                                       propagate=propagate,
                                       result=results)
            # - call the header group, returning the GroupResult.
            return header(*partial_args, task_id=group_id)

        def _prepare_member(self, task, body, group_id):
            opts = task.options
            # d.setdefault would work but generating uuid's are expensive
            try:
                task_id = opts['task_id']
            except KeyError:
                task_id = opts['task_id'] = uuid()
            opts.update(chord=body, group_id=group_id)
            return task_id

        def apply_async(self, args=(), kwargs={}, task_id=None, **options):
            if self.app.conf.CELERY_ALWAYS_EAGER:
                return self.apply(args, kwargs, **options)
            header = kwargs.pop('header')
            body = kwargs.pop('body')
            header, body = (list(maybe_subtask(header)),
                            maybe_subtask(body))
            # forward certain options to body
            for opt_name in ['group_id', 'chord']:
                opt_value = options.pop(opt_name, None)
                if opt_value:
                    body.set(**{opt_name: opt_value})
            [body.link(s) for s in options.pop('link', [])]
            [body.link_error(s) for s in options.pop('link_error', [])]
            callback_id = body.options.setdefault('task_id', task_id or uuid())
            parent = super(Chord, self).apply_async((header, body, args),
                                                    kwargs, **options)
            body_result = self.AsyncResult(callback_id)
            body_result.parent = parent
            return body_result

        def apply(self, args=(), kwargs={}, propagate=True, **options):
            body = kwargs['body']
            res = super(Chord, self).apply(args, dict(kwargs, eager=True),
                                           **options)
            return maybe_subtask(body).apply(
                args=(res.get(propagate=propagate).get(), ))
    return Chord<|MERGE_RESOLUTION|>--- conflicted
+++ resolved
@@ -68,17 +68,6 @@
     from celery.canvas import subtask
     from celery.exceptions import ChordError
     from celery.result import from_serializable
-<<<<<<< HEAD
-
-    @app.task(name='celery.chord_unlock', max_retries=None,
-              default_retry_delay=1, ignore_result=True, _force_evaluate=True)
-    def unlock_chord(group_id, callback, interval=None, propagate=True,
-                     max_retries=None, result=None,
-                     Result=app.AsyncResult, GroupResult=app.GroupResult,
-                     from_serializable=from_serializable):
-        if interval is None:
-            interval = unlock_chord.default_retry_delay
-=======
 
     default_propagate = app.conf.CELERY_CHORD_PROPAGATES
 
@@ -94,9 +83,10 @@
         # the chord callback changes state to FAILURE with the
         # exception set to ChordError.
         propagate = default_propagate if propagate is None else propagate
+        if interval is None:
+            interval = unlock_chord.default_retry_delay
 
         # check if the task group is ready, and if so apply the callback.
->>>>>>> 5b3eef50
         deps = GroupResult(
             group_id,
             [from_serializable(r, Result=Result) for r in result],
@@ -107,18 +97,15 @@
             callback = subtask(callback)
             try:
                 ret = j(propagate=propagate)
-<<<<<<< HEAD
             except Exception as exc:
-                culprit = next(deps._failed_join_report())
-
-=======
-            except Exception, exc:
                 try:
                     culprit = deps._failed_join_report().next()
-                    reason = 'Dependency %s raised %r' % (culprit.id, exc)
+                    reason = 'Dependency {0.id} raised {1!r}'.format(
+                        culprit, exc,
+                    )
                 except StopIteration:
                     reason = repr(exc)
->>>>>>> 5b3eef50
+
                 app._tasks[callback.task].backend.fail_from_current_stack(
                     callback.id, exc=ChordError(reason),
                 )
