# -*- coding: utf-8 -*-
"""Sending/Receiving Messages (Kombu integration)."""
import numbers

from collections import Mapping, namedtuple
from datetime import timedelta
from weakref import WeakValueDictionary

from kombu import pools
from kombu import Connection, Consumer, Exchange, Producer, Queue
from kombu.common import Broadcast
from kombu.utils.functional import maybe_list
from kombu.utils.objects import cached_property

from celery import signals
from celery.utils.nodenames import anon_nodename
from celery.utils.saferepr import saferepr
from celery.utils.text import indent as textindent
from celery.utils.time import maybe_make_aware, to_utc

from . import routes as _routes

__all__ = ['AMQP', 'Queues', 'task_message']

#: earliest date supported by time.mktime.
INT_MIN = -2147483648

#: Human readable queue declaration.
QUEUE_FORMAT = """
.> {0.name:<16} exchange={0.exchange.name}({0.exchange.type}) \
key={0.routing_key}
"""

task_message = namedtuple('task_message',
                          ('headers', 'properties', 'body', 'sent_event'))


def utf8dict(d, encoding='utf-8'):
    return {k.decode(encoding) if isinstance(k, bytes) else k: v
            for k, v in d.items()}


class Queues(dict):
    """Queue name⇒ declaration mapping.

    Arguments:
        queues (Iterable): Initial list/tuple or dict of queues.
        create_missing (bool): By default any unknown queues will be
            added automatically, but if this flag is disabled the occurrence
            of unknown queues in `wanted` will raise :exc:`KeyError`.
        ha_policy (Sequence, str): Default HA policy for queues with none set.
        max_priority (int): Default x-max-priority for queues with none set.
    """

    #: If set, this is a subset of queues to consume from.
    #: The rest of the queues are then used for routing only.
    _consume_from = None

    def __init__(self, queues=None, default_exchange=None,
                 create_missing=True, ha_policy=None, autoexchange=None,
                 max_priority=None):
        dict.__init__(self)
        self.aliases = WeakValueDictionary()
        self.default_exchange = default_exchange
        self.create_missing = create_missing
        self.ha_policy = ha_policy
        self.autoexchange = Exchange if autoexchange is None else autoexchange
        self.max_priority = max_priority
        if isinstance(queues, (tuple, list)):
            queues = {q.name: q for q in queues}
        for name, q in (queues or {}).items():
            self.add(q) if isinstance(q, Queue) else self.add_compat(name, **q)

    def __getitem__(self, name):
        try:
            return self.aliases[name]
        except KeyError:
            return dict.__getitem__(self, name)

    def __setitem__(self, name, queue):
        if self.default_exchange and not queue.exchange:
            queue.exchange = self.default_exchange
        dict.__setitem__(self, name, queue)
        if queue.alias:
            self.aliases[queue.alias] = queue

    def __missing__(self, name):
        if self.create_missing:
            return self.add(self.new_missing(name))
        raise KeyError(name)

    def add(self, queue, **kwargs):
        """Add new queue.

        The first argument can either be a :class:`kombu.Queue` instance,
        or the name of a queue.  If the former the rest of the keyword
        arguments are ignored, and options are simply taken from the queue
        instance.

        Arguments:
            queue (kombu.Queue, str): Queue to add.
            exchange (kombu.Exchange, str):
                if queue is str, specifies exchange name.
            routing_key (str): if queue is str, specifies binding key.
            exchange_type (str): if queue is str, specifies type of exchange.
            **options (Any): Additional declaration options used when
                queue is a str.
        """
        if not isinstance(queue, Queue):
            return self.add_compat(queue, **kwargs)
        if self.ha_policy:
            if queue.queue_arguments is None:
                queue.queue_arguments = {}
            self._set_ha_policy(queue.queue_arguments)
        if self.max_priority is not None:
            if queue.queue_arguments is None:
                queue.queue_arguments = {}
            self._set_max_priority(queue.queue_arguments)
        self[queue.name] = queue
        return queue

    def add_compat(self, name, **options):
        # docs used to use binding_key as routing key
        options.setdefault('routing_key', options.get('binding_key'))
        if options['routing_key'] is None:
            options['routing_key'] = name
        if self.ha_policy is not None:
            self._set_ha_policy(options.setdefault('queue_arguments', {}))
        if self.max_priority is not None:
            self._set_max_priority(options.setdefault('queue_arguments', {}))
        q = self[name] = Queue.from_dict(name, **options)
        return q

    def _set_ha_policy(self, args):
        policy = self.ha_policy
        if isinstance(policy, (list, tuple)):
            return args.update({'x-ha-policy': 'nodes',
                                'x-ha-policy-params': list(policy)})
        args['x-ha-policy'] = policy

    def _set_max_priority(self, args):
        if 'x-max-priority' not in args and self.max_priority is not None:
            return args.update({'x-max-priority': self.max_priority})

    def format(self, indent=0, indent_first=True):
        """Format routing table into string for log dumps."""
        active = self.consume_from
        if not active:
            return ''
        info = [QUEUE_FORMAT.strip().format(q)
                for _, q in sorted(active.items())]
        if indent_first:
            return textindent('\n'.join(info), indent)
        return info[0] + '\n' + textindent('\n'.join(info[1:]), indent)

    def select_add(self, queue, **kwargs):
        """Add new task queue that'll be consumed from.

        The queue will be active even when a subset has been selected
        using the :option:`celery worker -Q` option.
        """
        q = self.add(queue, **kwargs)
        if self._consume_from is not None:
            self._consume_from[q.name] = q
        return q

    def select(self, include):
        """Select a subset of currently defined queues to consume from.

        Arguments:
            include (Sequence[str], str): Names of queues to consume from.
        """
        if include:
            self._consume_from = {
                name: self[name] for name in maybe_list(include)
            }

    def deselect(self, exclude):
        """Deselect queues so that they won't be consumed from.

        Arguments:
            exclude (Sequence[str], str): Names of queues to avoid
                consuming from.
        """
        if exclude:
            exclude = maybe_list(exclude)
            if self._consume_from is None:
                # using selection
                return self.select(k for k in self if k not in exclude)
            # using all queues
            for queue in exclude:
                self._consume_from.pop(queue, None)

    def new_missing(self, name):
        return Queue(name, self.autoexchange(name), name)

    @property
    def consume_from(self):
        if self._consume_from is not None:
            return self._consume_from
        return self


class AMQP:
    """App AMQP API: app.amqp."""

    Connection = Connection
    Consumer = Consumer
    Producer = Producer

    #: compat alias to Connection
    BrokerConnection = Connection

    queues_cls = Queues

    #: Cached and prepared routing table.
    _rtable = None

    #: Underlying producer pool instance automatically
    #: set by the :attr:`producer_pool`.
    _producer_pool = None

    # Exchange class/function used when defining automatic queues.
    # For example, you can use ``autoexchange = lambda n: None`` to use the
    # AMQP default exchange: a shortcut to bypass routing
    # and instead send directly to the queue named in the routing key.
    autoexchange = None

    #: Max size of positional argument representation used for
    #: logging purposes.
    argsrepr_maxsize = 1024

    #: Max size of keyword argument representation used for logging purposes.
    kwargsrepr_maxsize = 1024

    def __init__(self, app):
        self.app = app
        self.task_protocols = {
            1: self.as_task_v1,
            2: self.as_task_v2,
        }

    @cached_property
    def create_task_message(self):
        return self.task_protocols[self.app.conf.task_protocol]

    @cached_property
    def send_task_message(self):
        return self._create_task_sender()

    def Queues(self, queues, create_missing=None, ha_policy=None,
               autoexchange=None, max_priority=None):
        # Create new :class:`Queues` instance, using queue defaults
        # from the current configuration.
        conf = self.app.conf
        if create_missing is None:
            create_missing = conf.task_create_missing_queues
        if ha_policy is None:
            ha_policy = conf.task_queue_ha_policy
        if max_priority is None:
            max_priority = conf.task_queue_max_priority
        if not queues and conf.task_default_queue:
            queues = (Queue(conf.task_default_queue,
                            exchange=self.default_exchange,
                            routing_key=conf.task_default_routing_key),)
        autoexchange = (self.autoexchange if autoexchange is None
                        else autoexchange)
        return self.queues_cls(
            queues, self.default_exchange, create_missing,
            ha_policy, autoexchange, max_priority,
        )

    def Router(self, queues=None, create_missing=None):
        """Return the current task router."""
        return _routes.Router(self.routes, queues or self.queues,
                              self.app.either('task_create_missing_queues',
                                              create_missing), app=self.app)

    def flush_routes(self):
        self._rtable = _routes.prepare(self.app.conf.task_routes)

    def TaskConsumer(self, channel, queues=None, accept=None, **kw):
        if accept is None:
            accept = self.app.conf.accept_content
        return self.Consumer(
            channel, accept=accept,
            queues=queues or list(self.queues.consume_from.values()),
            **kw
        )

    def as_task_v2(self, task_id, name, args=None, kwargs=None,
                   countdown=None, eta=None, group_id=None,
                   expires=None, retries=0, chord=None,
                   callbacks=None, errbacks=None, reply_to=None,
                   time_limit=None, soft_time_limit=None,
                   create_sent_event=False, root_id=None, parent_id=None,
                   shadow=None, chain=None, now=None, timezone=None,
                   origin=None, argsrepr=None, kwargsrepr=None):
        args = args or ()
        kwargs = kwargs or {}
        if not isinstance(args, (list, tuple)):
            raise TypeError('task args must be a list or tuple')
        if not isinstance(kwargs, Mapping):
            raise TypeError('task keyword arguments must be a mapping')
        if countdown:  # convert countdown to ETA
            self._verify_seconds(countdown, 'countdown')
            now = now or self.app.now()
            timezone = timezone or self.app.timezone
            eta = maybe_make_aware(
                now + timedelta(seconds=countdown), tz=timezone,
            )
        if isinstance(expires, numbers.Real):
            self._verify_seconds(expires, 'expires')
            now = now or self.app.now()
            timezone = timezone or self.app.timezone
            expires = maybe_make_aware(
                now + timedelta(seconds=expires), tz=timezone,
            )
        eta = eta and eta.isoformat()
        expires = expires and expires.isoformat()

        if argsrepr is None:
            argsrepr = saferepr(args, self.argsrepr_maxsize)
        if kwargsrepr is None:
            kwargsrepr = saferepr(kwargs, self.kwargsrepr_maxsize)

<<<<<<< HEAD
=======
        if JSON_NEEDS_UNICODE_KEYS:  # pragma: no cover
            if callbacks:
                callbacks = [utf8dict(callback) for callback in callbacks]
            if errbacks:
                errbacks = [utf8dict(errback) for errback in errbacks]
            if chord:
                chord = utf8dict(chord)

        if not root_id:  # empty root_id defaults to task_id
            root_id = task_id

>>>>>>> fa114358
        return task_message(
            headers={
                'lang': 'py',
                'task': name,
                'id': task_id,
                'eta': eta,
                'expires': expires,
                'group': group_id,
                'retries': retries,
                'timelimit': [time_limit, soft_time_limit],
                'root_id': root_id,
                'parent_id': parent_id,
                'argsrepr': argsrepr,
                'kwargsrepr': kwargsrepr,
                'origin': origin or anon_nodename()
            },
            properties={
                'correlation_id': task_id,
                'reply_to': reply_to or '',
            },
            body=(
                args, kwargs, {
                    'callbacks': callbacks,
                    'errbacks': errbacks,
                    'chain': chain,
                    'chord': chord,
                },
            ),
            sent_event={
                'uuid': task_id,
                'root_id': root_id,
                'parent_id': parent_id,
                'name': name,
                'args': argsrepr,
                'kwargs': kwargsrepr,
                'retries': retries,
                'eta': eta,
                'expires': expires,
            } if create_sent_event else None,
        )

    def as_task_v1(self, task_id, name, args=None, kwargs=None,
                   countdown=None, eta=None, group_id=None,
                   expires=None, retries=0,
                   chord=None, callbacks=None, errbacks=None, reply_to=None,
                   time_limit=None, soft_time_limit=None,
                   create_sent_event=False, root_id=None, parent_id=None,
                   shadow=None, now=None, timezone=None):
        args = args or ()
        kwargs = kwargs or {}
        utc = self.utc
        if not isinstance(args, (list, tuple)):
            raise TypeError('task args must be a list or tuple')
        if not isinstance(kwargs, Mapping):
            raise TypeError('task keyword arguments must be a mapping')
        if countdown:  # convert countdown to ETA
            self._verify_seconds(countdown, 'countdown')
            now = now or self.app.now()
            timezone = timezone or self.app.timezone
            eta = now + timedelta(seconds=countdown)
            if utc:
                eta = to_utc(eta).astimezone(timezone)
        if isinstance(expires, numbers.Real):
            self._verify_seconds(expires, 'expires')
            now = now or self.app.now()
            timezone = timezone or self.app.timezone
            expires = now + timedelta(seconds=expires)
            if utc:
                expires = to_utc(expires).astimezone(timezone)
        eta = eta and eta.isoformat()
        expires = expires and expires.isoformat()

        return task_message(
            headers={},
            properties={
                'correlation_id': task_id,
                'reply_to': reply_to or '',
            },
            body={
                'task': name,
                'id': task_id,
                'args': args,
                'kwargs': kwargs,
                'group': group_id,
                'retries': retries,
                'eta': eta,
                'expires': expires,
                'utc': utc,
                'callbacks': callbacks,
                'errbacks': errbacks,
                'timelimit': (time_limit, soft_time_limit),
                'taskset': group_id,
                'chord': chord,
            },
            sent_event={
                'uuid': task_id,
                'name': name,
                'args': saferepr(args),
                'kwargs': saferepr(kwargs),
                'retries': retries,
                'eta': eta,
                'expires': expires,
            } if create_sent_event else None,
        )

    def _verify_seconds(self, s, what):
        if s < INT_MIN:
            raise ValueError('%s is out of range: %r' % (what, s))
        return s

    def _create_task_sender(self):
        default_retry = self.app.conf.task_publish_retry
        default_policy = self.app.conf.task_publish_retry_policy
        default_delivery_mode = self.app.conf.task_default_delivery_mode
        default_queue = self.default_queue
        queues = self.queues
        send_before_publish = signals.before_task_publish.send
        before_receivers = signals.before_task_publish.receivers
        send_after_publish = signals.after_task_publish.send
        after_receivers = signals.after_task_publish.receivers

        default_evd = self._event_dispatcher
        default_exchange = self.default_exchange

        default_rkey = self.app.conf.task_default_routing_key
        default_serializer = self.app.conf.task_serializer
        default_compressor = self.app.conf.result_compression

        def send_task_message(producer, name, message,
                              exchange=None, routing_key=None, queue=None,
                              event_dispatcher=None,
                              retry=None, retry_policy=None,
                              serializer=None, delivery_mode=None,
                              compression=None, declare=None,
                              headers=None, exchange_type=None, **kwargs):
            retry = default_retry if retry is None else retry
            headers2, properties, body, sent_event = message
            if headers:
                headers2.update(headers)
            if kwargs:
                properties.update(kwargs)

            qname = queue
            if queue is None and exchange is None:
                queue = default_queue
            if queue is not None:
                if isinstance(queue, str):
                    qname, queue = queue, queues[queue]
                else:
                    qname = queue.name

            if delivery_mode is None:
                try:
                    delivery_mode = queue.exchange.delivery_mode
                except AttributeError:
                    pass
                delivery_mode = delivery_mode or default_delivery_mode

            if exchange_type is None:
                try:
                    exchange_type = queue.exchange.type
                except AttributeError:
                    exchange_type = 'direct'

            # convert to anon-exchange, when exchange not set and direct ex.
            if not exchange or not routing_key and exchange_type == 'direct':
                    exchange, routing_key = '', qname
            elif exchange is None:
                # not topic exchange, and exchange not undefined
                exchange = queue.exchange.name or default_exchange
                routing_key = routing_key or queue.routing_key or default_rkey
            if declare is None and queue and not isinstance(queue, Broadcast):
                declare = [queue]

            # merge default and custom policy
            retry = default_retry if retry is None else retry
            _rp = (dict(default_policy, **retry_policy) if retry_policy
                   else default_policy)

            if before_receivers:
                send_before_publish(
                    sender=name, body=body,
                    exchange=exchange, routing_key=routing_key,
                    declare=declare, headers=headers2,
                    properties=kwargs, retry_policy=retry_policy,
                )
            ret = producer.publish(
                body,
                exchange=exchange,
                routing_key=routing_key,
                serializer=serializer or default_serializer,
                compression=compression or default_compressor,
                retry=retry, retry_policy=_rp,
                delivery_mode=delivery_mode, declare=declare,
                headers=headers2,
                **properties
            )
            if after_receivers:
                send_after_publish(sender=name, body=body, headers=headers2,
                                   exchange=exchange, routing_key=routing_key)
            if sent_event:
                evd = event_dispatcher or default_evd
                exname = exchange
                if isinstance(exname, Exchange):
                    exname = exname.name
                sent_event.update({
                    'queue': qname,
                    'exchange': exname,
                    'routing_key': routing_key,
                })
                evd.publish('task-sent', sent_event,
                            self, retry=retry, retry_policy=retry_policy)
            return ret
        return send_task_message

    @cached_property
    def default_queue(self):
        return self.queues[self.app.conf.task_default_queue]

    @cached_property
    def queues(self):
        """Queue name⇒ declaration mapping."""
        return self.Queues(self.app.conf.task_queues)

    @queues.setter  # noqa
    def queues(self, queues):
        return self.Queues(queues)

    @property
    def routes(self):
        if self._rtable is None:
            self.flush_routes()
        return self._rtable

    @cached_property
    def router(self):
        return self.Router()

    @property
    def producer_pool(self):
        if self._producer_pool is None:
            self._producer_pool = pools.producers[
                self.app.connection_for_write()]
            self._producer_pool.limit = self.app.pool.limit
        return self._producer_pool

    @cached_property
    def default_exchange(self):
        return Exchange(self.app.conf.task_default_exchange,
                        self.app.conf.task_default_exchange_type)

    @cached_property
    def utc(self):
        return self.app.conf.enable_utc

    @cached_property
    def _event_dispatcher(self):
        # We call Dispatcher.publish with a custom producer
        # so don't need the diuspatcher to be enabled.
        return self.app.events.Dispatcher(enabled=False)<|MERGE_RESOLUTION|>--- conflicted
+++ resolved
@@ -324,20 +324,9 @@
         if kwargsrepr is None:
             kwargsrepr = saferepr(kwargs, self.kwargsrepr_maxsize)
 
-<<<<<<< HEAD
-=======
-        if JSON_NEEDS_UNICODE_KEYS:  # pragma: no cover
-            if callbacks:
-                callbacks = [utf8dict(callback) for callback in callbacks]
-            if errbacks:
-                errbacks = [utf8dict(errback) for errback in errbacks]
-            if chord:
-                chord = utf8dict(chord)
-
         if not root_id:  # empty root_id defaults to task_id
             root_id = task_id
 
->>>>>>> fa114358
         return task_message(
             headers={
                 'lang': 'py',
