--- conflicted
+++ resolved
@@ -201,13 +201,9 @@
         return self
 
 
-<<<<<<< HEAD
 class AMQP:
-=======
-class AMQP(object):
     """App AMQP API: app.amqp."""
 
->>>>>>> 9c83c3f9
     Connection = Connection
     Consumer = Consumer
     Producer = Producer
