# -*- coding: utf-8 -*-
"""
    celery.app.amqp
    ~~~~~~~~~~~~~~~

    Sending and receiving messages using Kombu.

"""
from __future__ import absolute_import

from datetime import timedelta
from weakref import WeakValueDictionary

from kombu import Connection, Consumer, Exchange, Producer, Queue
from kombu.common import entry_to_queue
from kombu.pools import ProducerPool
from kombu.utils import cached_property, uuid
from kombu.utils.encoding import safe_repr

from celery import signals
from celery.five import items
from celery.utils.text import indent as textindent

from . import app_or_default
from . import routes as _routes

#: Human readable queue declaration.
QUEUE_FORMAT = """
. {0.name:<16} exchange={0.exchange.name}({0.exchange.type}) \
key={0.routing_key}
"""


class Queues(dict):
    """Queue name⇒ declaration mapping.

    :param queues: Initial list/tuple or dict of queues.
    :keyword create_missing: By default any unknown queues will be
                             added automatically, but if disabled
                             the occurrence of unknown queues
                             in `wanted` will raise :exc:`KeyError`.
    :keyword ha_policy: Default HA policy for queues with none set.


    """
    #: If set, this is a subset of queues to consume from.
    #: The rest of the queues are then used for routing only.
    _consume_from = None

    def __init__(self, queues=None, default_exchange=None,
            create_missing=True, ha_policy=None):
        dict.__init__(self)
        self.aliases = WeakValueDictionary()
        self.default_exchange = default_exchange
        self.create_missing = create_missing
        self.ha_policy = ha_policy
        if isinstance(queues, (tuple, list)):
            queues = dict((q.name, q) for q in queues)
        for name, q in items(queues or {}):
            self.add(q) if isinstance(q, Queue) else self.add_compat(name, **q)

    def __getitem__(self, name):
        try:
            return self.aliases[name]
        except KeyError:
            return dict.__getitem__(self, name)

    def __setitem__(self, name, queue):
        if self.default_exchange and (not queue.exchange or
                                      not queue.exchange.name):
            queue.exchange = self.default_exchange
        dict.__setitem__(self, name, queue)
        if queue.alias:
            self.aliases[queue.alias] = queue

    def __missing__(self, name):
        if self.create_missing:
            return self.add(self.new_missing(name))
        raise KeyError(name)

    def add(self, queue, **kwargs):
        """Add new queue.

        :param queue: Name of the queue.
        :keyword exchange: Name of the exchange.
        :keyword routing_key: Binding key.
        :keyword exchange_type: Type of exchange.
        :keyword \*\*options: Additional declaration options.

        """
        if not isinstance(queue, Queue):
            return self.add_compat(queue, **kwargs)
        if self.ha_policy:
            if queue.queue_arguments is None:
                queue.queue_arguments = {}
            self._set_ha_policy(queue.queue_arguments)
        self[queue.name] = queue
        return queue

    def add_compat(self, name, **options):
        # docs used to use binding_key as routing key
        options.setdefault('routing_key', options.get('binding_key'))
        if options['routing_key'] is None:
            options['routing_key'] = name
        if self.ha_policy is not None:
            self._set_ha_policy(options.setdefault('queue_arguments', {}))
        q = self[name] = entry_to_queue(name, **options)
        return q

    def _set_ha_policy(self, args):
        policy = self.ha_policy
        if isinstance(policy, (list, tuple)):
            return args.update({'x-ha-policy': 'nodes',
                                'x-ha-policy-params': list(policy)})
        args['x-ha-policy'] = policy

    def format(self, indent=0, indent_first=True):
        """Format routing table into string for log dumps."""
        active = self.consume_from
        if not active:
            return ''
        info = [QUEUE_FORMAT.strip().format(q)
                    for _, q in sorted(items(active))]
        if indent_first:
            return textindent('\n'.join(info), indent)
        return info[0] + '\n' + textindent('\n'.join(info[1:]), indent)

    def select_add(self, queue, **kwargs):
        """Add new task queue that will be consumed from even when
        a subset has been selected using the :option:`-Q` option."""
        q = self.add(queue, **kwargs)
        if self._consume_from is not None:
            self._consume_from[q.name] = q
        return q

    def select_subset(self, wanted):
        """Sets :attr:`consume_from` by selecting a subset of the
        currently defined queues.

        :param wanted: List of wanted queue names.
        """
        if wanted:
            self._consume_from = dict((name, self[name]) for name in wanted)

    def select_remove(self, queue):
        if self._consume_from is None:
            self.select_subset(k for k in self if k != queue)
        else:
            self._consume_from.pop(queue, None)

    def new_missing(self, name):
        return Queue(name, Exchange(name), name)

    @property
    def consume_from(self):
        if self._consume_from is not None:
            return self._consume_from
        return self


class TaskProducer(Producer):
    app = None
    auto_declare = False
    retry = False
    retry_policy = None

    def __init__(self, channel=None, exchange=None, *args, **kwargs):
        self.retry = kwargs.pop('retry', self.retry)
        self.retry_policy = kwargs.pop('retry_policy',
                                        self.retry_policy or {})
        exchange = exchange or self.exchange
        self.queues = self.app.amqp.queues  # shortcut
        super(TaskProducer, self).__init__(channel, exchange, *args, **kwargs)

    def publish_task(self, task_name, task_args=None, task_kwargs=None,
            countdown=None, eta=None, task_id=None, group_id=None,
            taskset_id=None,  # compat alias to group_id
            expires=None, exchange=None, exchange_type=None,
            event_dispatcher=None, retry=None, retry_policy=None,
            queue=None, now=None, retries=0, chord=None, callbacks=None,
            errbacks=None, mandatory=None, priority=None, immediate=None,
            routing_key=None, serializer=None, delivery_mode=None,
<<<<<<< HEAD
            compression=None, reply_to=None, timeout=None, soft_timeout=None,
            timeouts=None, **kwargs):
        """Send task message."""
        retry = self.retry if retry is None else retry
=======
            compression=None, declare=None, **kwargs):
        """Send task message."""

        declare = declare or []
        if queue is not None:
            if isinstance(queue, basestring):
                queue = self.queues[queue]
            exchange = exchange or queue.exchange.name
            routing_key = routing_key or queue.routing_key

>>>>>>> 667a873d
        # merge default and custom policy
        retry = self.retry if retry is None else retry
        _rp = (dict(self.retry_policy, **retry_policy) if retry_policy
                                                       else self.retry_policy)
        task_id = task_id or uuid()
        task_args = task_args or []
        task_kwargs = task_kwargs or {}
        if not isinstance(task_args, (list, tuple)):
            raise ValueError('task args must be a list or tuple')
        if not isinstance(task_kwargs, dict):
            raise ValueError('task kwargs must be a dictionary')
        if countdown:  # Convert countdown to ETA.
            now = now or self.app.now()
            eta = now + timedelta(seconds=countdown)
        if isinstance(expires, (int, float)):
            now = now or self.app.now()
            expires = now + timedelta(seconds=expires)
        eta = eta and eta.isoformat()
        expires = expires and expires.isoformat()

        body = {'task': task_name,
                'id': task_id,
                'args': task_args,
                'kwargs': task_kwargs,
                'retries': retries or 0,
                'eta': eta,
                'expires': expires,
                'utc': self.utc,
                'callbacks': callbacks,
                'errbacks': errbacks,
                'reply_to': reply_to,
                'timeouts': timeouts or (timeout, soft_timeout)}
        group_id = group_id or taskset_id
        if group_id:
            body['taskset'] = group_id
        if chord:
            body['chord'] = chord

        self.publish(body, exchange=exchange, mandatory=mandatory,
             immediate=immediate, routing_key=routing_key,
             serializer=serializer or self.serializer,
             compression=compression or self.compression,
             retry=retry, retry_policy=_rp, delivery_mode=delivery_mode,
             priority=priority, declare=declare,
             **kwargs)

        signals.task_sent.send(sender=task_name, **body)
        if event_dispatcher:
            exname = exchange or self.exchange
            if isinstance(exname, Exchange):
                exname = exname.name
            event_dispatcher.send('task-sent', uuid=task_id,
                                               name=task_name,
                                               args=safe_repr(task_args),
                                               kwargs=safe_repr(task_kwargs),
                                               retries=retries,
                                               eta=eta,
                                               expires=expires,
                                               queue=queue,
                                               exchange=exname,
                                               routing_key=routing_key)
        return task_id
    delay_task = publish_task   # XXX Compat


class TaskPublisher(TaskProducer):
    """Deprecated version of :class:`TaskProducer`."""

    def __init__(self, channel=None, exchange=None, *args, **kwargs):
        self.app = app_or_default(kwargs.pop('app', self.app))
        self.retry = kwargs.pop('retry', self.retry)
        self.retry_policy = kwargs.pop('retry_policy',
                                        self.retry_policy or {})
        exchange = exchange or self.exchange
        if not isinstance(exchange, Exchange):
            exchange = Exchange(exchange,
                                kwargs.pop('exchange_type', 'direct'))
        self.queues = self.app.amqp.queues  # shortcut
        super(TaskPublisher, self).__init__(channel, exchange, *args, **kwargs)


class TaskConsumer(Consumer):
    app = None

    def __init__(self, channel, queues=None, app=None, **kw):
        self.app = app or self.app
        super(TaskConsumer, self).__init__(channel,
                queues or list(self.app.amqp.queues.consume_from.values()),
                **kw)


class AMQP(object):
    Connection = Connection
    Consumer = Consumer

    #: compat alias to Connection
    BrokerConnection = Connection

    #: Cached and prepared routing table.
    _rtable = None

    #: Underlying producer pool instance automatically
    #: set by the :attr:`producer_pool`.
    _producer_pool = None

    def __init__(self, app):
        self.app = app

    def flush_routes(self):
        self._rtable = _routes.prepare(self.app.conf.CELERY_ROUTES)

    def Queues(self, queues, create_missing=None, ha_policy=None):
        """Create new :class:`Queues` instance, using queue defaults
        from the current configuration."""
        conf = self.app.conf
        if create_missing is None:
            create_missing = conf.CELERY_CREATE_MISSING_QUEUES
        if ha_policy is None:
            ha_policy = conf.CELERY_QUEUE_HA_POLICY
        if not queues and conf.CELERY_DEFAULT_QUEUE:
            queues = (Queue(conf.CELERY_DEFAULT_QUEUE,
                            exchange=self.default_exchange,
                            routing_key=conf.CELERY_DEFAULT_ROUTING_KEY), )
        return Queues(queues, self.default_exchange, create_missing, ha_policy)

    def Router(self, queues=None, create_missing=None):
        """Returns the current task router."""
        return _routes.Router(self.routes, queues or self.queues,
                              self.app.either('CELERY_CREATE_MISSING_QUEUES',
                                              create_missing), app=self.app)

    @cached_property
    def TaskConsumer(self):
        """Return consumer configured to consume from the queues
        we are configured for (``app.amqp.queues.consume_from``)."""
        return self.app.subclass_with_self(TaskConsumer,
                                           reverse='amqp.TaskConsumer')
    get_task_consumer = TaskConsumer  # XXX compat

    @cached_property
    def TaskProducer(self):
        """Returns publisher used to send tasks.

        You should use `app.send_task` instead.

        """
        conf = self.app.conf
        return self.app.subclass_with_self(TaskProducer,
                reverse='amqp.TaskProducer',
                exchange=self.default_exchange,
                routing_key=conf.CELERY_DEFAULT_ROUTING_KEY,
                serializer=conf.CELERY_TASK_SERIALIZER,
                compression=conf.CELERY_MESSAGE_COMPRESSION,
                retry=conf.CELERY_TASK_PUBLISH_RETRY,
                retry_policy=conf.CELERY_TASK_PUBLISH_RETRY_POLICY,
                utc=conf.CELERY_ENABLE_UTC)
    TaskPublisher = TaskProducer  # compat

    @cached_property
    def default_queue(self):
        return self.queues[self.app.conf.CELERY_DEFAULT_QUEUE]

    @cached_property
    def queues(self):
        """Queue name⇒ declaration mapping."""
        return self.Queues(self.app.conf.CELERY_QUEUES)

    @queues.setter  # noqa
    def queues(self, queues):
        return self.Queues(queues)

    @property
    def routes(self):
        if self._rtable is None:
            self.flush_routes()
        return self._rtable

    @cached_property
    def router(self):
        return self.Router()

    @property
    def producer_pool(self):
        if self._producer_pool is None:
            self._producer_pool = ProducerPool(self.app.pool,
                limit=self.app.pool.limit,
                Producer=self.TaskProducer,
            )
        return self._producer_pool
    publisher_pool = producer_pool  # compat alias

    @cached_property
    def default_exchange(self):
        return Exchange(self.app.conf.CELERY_DEFAULT_EXCHANGE,
                        self.app.conf.CELERY_DEFAULT_EXCHANGE_TYPE)<|MERGE_RESOLUTION|>--- conflicted
+++ resolved
@@ -180,14 +180,10 @@
             queue=None, now=None, retries=0, chord=None, callbacks=None,
             errbacks=None, mandatory=None, priority=None, immediate=None,
             routing_key=None, serializer=None, delivery_mode=None,
-<<<<<<< HEAD
             compression=None, reply_to=None, timeout=None, soft_timeout=None,
-            timeouts=None, **kwargs):
+            timeouts=None, declare=None, **kwargs):
         """Send task message."""
         retry = self.retry if retry is None else retry
-=======
-            compression=None, declare=None, **kwargs):
-        """Send task message."""
 
         declare = declare or []
         if queue is not None:
@@ -196,7 +192,6 @@
             exchange = exchange or queue.exchange.name
             routing_key = routing_key or queue.routing_key
 
->>>>>>> 667a873d
         # merge default and custom policy
         retry = self.retry if retry is None else retry
         _rp = (dict(self.retry_policy, **retry_policy) if retry_policy
