"""Actual App instance implementation."""
<<<<<<< HEAD
=======
from __future__ import absolute_import, unicode_literals

import inspect
>>>>>>> 455e0a0e
import os
import threading
import warnings
from collections import UserDict, defaultdict, deque
from datetime import datetime
from operator import attrgetter

from kombu import pools
from kombu.clocks import LamportClock
from kombu.common import oid_from
from kombu.utils.compat import register_after_fork
from kombu.utils.objects import cached_property
from kombu.utils.uuid import uuid
from vine import starpromise

from celery import platforms, signals
from celery._state import (_announce_app_finalized, _deregister_app,
                           _register_app, _set_current_app, _task_stack,
                           connect_on_app_finalize, get_current_app,
                           get_current_worker_task, set_default_app)
<<<<<<< HEAD
from celery.exceptions import (AlwaysEagerIgnored, Ignore,
                               ImproperlyConfigured, Retry)
=======
from celery.exceptions import AlwaysEagerIgnored, ImproperlyConfigured
from celery.five import (UserDict, bytes_if_py2, python_2_unicode_compatible,
                         values)
>>>>>>> 455e0a0e
from celery.loaders import get_loader_cls
from celery.local import PromiseProxy, maybe_evaluate
from celery.utils import abstract
from celery.utils.collections import AttributeDictMixin
from celery.utils.dispatch import Signal
from celery.utils.functional import first, head_from_fun, maybe_list
from celery.utils.imports import gen_task_name, instantiate, symbol_by_name
from celery.utils.log import get_logger
from celery.utils.objects import FallbackContext, mro_lookup
from celery.utils.time import timezone, to_utc

# Load all builtin tasks
from . import builtins  # noqa
from . import backends
from .annotations import prepare as prepare_annotations
from .defaults import DEFAULT_SECURITY_DIGEST, find_deprecated_settings
from .registry import TaskRegistry
from .autoretry import add_autoretry_behaviour
from .utils import (AppPickler, Settings, _new_key_to_old, _old_key_to_new,
                    _unpickle_app, _unpickle_app_v2, appstr, bugreport,
                    detect_settings)

__all__ = ('Celery',)

logger = get_logger(__name__)

BUILTIN_FIXUPS = {
    'celery.fixups.django:fixup',
}
USING_EXECV = os.environ.get('FORKED_BY_MULTIPROCESSING')

ERR_ENVVAR_NOT_SET = """
The environment variable {0!r} is not set,
and as such the configuration could not be loaded.

Please set this variable and make sure it points to
a valid configuration module.

Example:
    {0}="proj.celeryconfig"
"""


def app_has_custom(app, attr):
    """Return true if app has customized method `attr`.

    Note:
        This is used for optimizations in cases where we know
        how the default behavior works, but need to account
        for someone using inheritance to override a method/property.
    """
    return mro_lookup(app.__class__, attr, stop={Celery, object},
                      monkey_patched=[__name__])


def _unpickle_appattr(reverse_name, args):
    """Unpickle app."""
    # Given an attribute name and a list of args, gets
    # the attribute from the current app and calls it.
    return get_current_app()._rgetattr(reverse_name)(*args)


def _after_fork_cleanup_app(app):
    # This is used with multiprocessing.register_after_fork,
    # so need to be at module level.
    try:
        app._after_fork()
    except Exception as exc:  # pylint: disable=broad-except
        logger.info('after forker raised exception: %r', exc, exc_info=1)


class PendingConfiguration(UserDict, AttributeDictMixin):
    # `app.conf` will be of this type before being explicitly configured,
    # meaning the app can keep any configuration set directly
    # on `app.conf` before the `app.config_from_object` call.
    #
    # accessing any key will finalize the configuration,
    # replacing `app.conf` with a concrete settings object.

    callback = None
    _data = None

    def __init__(self, conf, callback):
        object.__setattr__(self, '_data', conf)
        object.__setattr__(self, 'callback', callback)

    def __setitem__(self, key, value):
        self._data[key] = value

    def clear(self):
        self._data.clear()

    def update(self, *args, **kwargs):
        self._data.update(*args, **kwargs)

    def setdefault(self, *args, **kwargs):
        return self._data.setdefault(*args, **kwargs)

    def __contains__(self, key):
        # XXX will not show finalized configuration
        # setdefault will cause `key in d` to happen,
        # so for setdefault to be lazy, so does contains.
        return key in self._data

    def __len__(self):
        return len(self.data)

    def __repr__(self):
        return repr(self.data)

    @cached_property
    def data(self):
        return self.callback()


class Celery:
    """Celery application.

    Arguments:
        main (str): Name of the main module if running as `__main__`.
            This is used as the prefix for auto-generated task names.

    Keyword Arguments:
        broker (str): URL of the default broker used.
        backend (Union[str, Type[celery.backends.base.Backend]]):
            The result store backend class, or the name of the backend
            class to use.

            Default is the value of the :setting:`result_backend` setting.
        autofinalize (bool): If set to False a :exc:`RuntimeError`
            will be raised if the task registry or tasks are used before
            the app is finalized.
        set_as_current (bool):  Make this the global current app.
        include (List[str]): List of modules every worker should import.

        amqp (Union[str, Type[AMQP]]): AMQP object or class name.
        events (Union[str, Type[celery.app.events.Events]]): Events object or
            class name.
        log (Union[str, Type[Logging]]): Log object or class name.
        control (Union[str, Type[celery.app.control.Control]]): Control object
            or class name.
        tasks (Union[str, Type[TaskRegistry]]): A task registry, or the name of
            a registry class.
        fixups (List[str]): List of fix-up plug-ins (e.g., see
            :mod:`celery.fixups.django`).
        config_source (Union[str, class]): Take configuration from a class,
            or object.  Attributes may include any settings described in
            the documentation.
        task_cls (Union[str, Type[celery.app.task.Task]]): base task class to
            use. See :ref:`this section <custom-task-cls-app-wide>` for usage.
    """

    #: This is deprecated, use :meth:`reduce_keys` instead
    Pickler = AppPickler

    SYSTEM = platforms.SYSTEM
    IS_macOS, IS_WINDOWS = platforms.IS_macOS, platforms.IS_WINDOWS

    #: Name of the `__main__` module.  Required for standalone scripts.
    #:
    #: If set this will be used instead of `__main__` when automatically
    #: generating task names.
    main = None

    #: Custom options for command-line programs.
    #: See :ref:`extending-commandoptions`
    user_options = None

    #: Custom bootsteps to extend and modify the worker.
    #: See :ref:`extending-bootsteps`.
    steps = None

    builtin_fixups = BUILTIN_FIXUPS

    amqp_cls = 'celery.app.amqp:AMQP'
    backend_cls = None
    events_cls = 'celery.app.events:Events'
    loader_cls = None
    log_cls = 'celery.app.log:Logging'
    control_cls = 'celery.app.control:Control'
    task_cls = 'celery.app.task:Task'
    registry_cls = 'celery.app.registry:TaskRegistry'

    _fixups = None
    _pool = None
    _conf = None
    _after_fork_registered = False

    #: Signal sent when app is loading configuration.
    on_configure = None

    #: Signal sent after app has prepared the configuration.
    on_after_configure = None

    #: Signal sent after app has been finalized.
    on_after_finalize = None

    #: Signal sent by every new process after fork.
    on_after_fork = None

    def __init__(self, main=None, loader=None, backend=None,
                 amqp=None, events=None, log=None, control=None,
                 set_as_current=True, tasks=None, broker=None, include=None,
                 changes=None, config_source=None, fixups=None, task_cls=None,
                 autofinalize=True, namespace=None, strict_typing=True,
                 **kwargs):
        self.clock = LamportClock()
        self.main = main
        self.amqp_cls = amqp or self.amqp_cls
        self.events_cls = events or self.events_cls
        self.loader_cls = loader or self._get_default_loader()
        self.log_cls = log or self.log_cls
        self.control_cls = control or self.control_cls
        self.task_cls = task_cls or self.task_cls
        self.set_as_current = set_as_current
        self.registry_cls = symbol_by_name(self.registry_cls)
        self.user_options = defaultdict(set)
        self.steps = defaultdict(set)
        self.autofinalize = autofinalize
        self.namespace = namespace
        self.strict_typing = strict_typing

        self.configured = False
        self._config_source = config_source
        self._pending_defaults = deque()
        self._pending_periodic_tasks = deque()

        self.finalized = False
        self._finalize_mutex = threading.Lock()
        self._pending = deque()
        self._tasks = tasks
        if not isinstance(self._tasks, TaskRegistry):
            self._tasks = self.registry_cls(self._tasks or {})

        # If the class defines a custom __reduce_args__ we need to use
        # the old way of pickling apps: pickling a list of
        # args instead of the new way that pickles a dict of keywords.
        self._using_v1_reduce = app_has_custom(self, '__reduce_args__')

        # these options are moved to the config to
        # simplify pickling of the app object.
        self._preconf = changes or {}
        self._preconf_set_by_auto = set()
        self.__autoset('broker_url', broker)
        self.__autoset('result_backend', backend)
        self.__autoset('include', include)
        self.__autoset('broker_use_ssl', kwargs.get('broker_use_ssl'))
        self.__autoset('redis_backend_use_ssl', kwargs.get('redis_backend_use_ssl'))
        self._conf = Settings(
            PendingConfiguration(
                self._preconf, self._finalize_pending_conf),
            prefix=self.namespace,
            keys=(_old_key_to_new, _new_key_to_old),
        )

        # - Apply fix-ups.
        self.fixups = set(self.builtin_fixups) if fixups is None else fixups
        # ...store fixup instances in _fixups to keep weakrefs alive.
        self._fixups = [symbol_by_name(fixup)(self) for fixup in self.fixups]

        if self.set_as_current:
            self.set_current()

        # Signals
        if self.on_configure is None:
            # used to be a method pre 4.0
            self.on_configure = Signal(name='app.on_configure')
        self.on_after_configure = Signal(
            name='app.on_after_configure',
            providing_args={'source'},
        )
        self.on_after_finalize = Signal(name='app.on_after_finalize')
        self.on_after_fork = Signal(name='app.on_after_fork')

        self.on_init()
        _register_app(self)

    def _get_default_loader(self):
        # the --loader command-line argument sets the environment variable.
        return (
            os.environ.get('CELERY_LOADER') or
            self.loader_cls or
            'celery.loaders.app:AppLoader'
        )

    def on_init(self):
        """Optional callback called at init."""

    def __autoset(self, key, value):
        if value:
            self._preconf[key] = value
            self._preconf_set_by_auto.add(key)

    def set_current(self):
        """Make this the current app for this thread."""
        _set_current_app(self)

    def set_default(self):
        """Make this the default app for all threads."""
        set_default_app(self)

    def _ensure_after_fork(self):
        if not self._after_fork_registered:
            self._after_fork_registered = True
            if register_after_fork is not None:
                register_after_fork(self, _after_fork_cleanup_app)

    def close(self):
        """Clean up after the application.

        Only necessary for dynamically created apps, and you should
        probably use the :keyword:`with` statement instead.

        Example:
            >>> with Celery(set_as_current=False) as app:
            ...     with app.connection_for_write() as conn:
            ...         pass
        """
        self._pool = None
        _deregister_app(self)

    def start(self, argv=None):
        """Run :program:`celery` using `argv`.

        Uses :data:`sys.argv` if `argv` is not specified.
        """
        return instantiate(
            'celery.bin.celery:CeleryCommand', app=self
        ).execute_from_commandline(argv)

    def worker_main(self, argv=None):
        """Run :program:`celery worker` using `argv`.

        Uses :data:`sys.argv` if `argv` is not specified.
        """
        return instantiate(
            'celery.bin.worker:worker', app=self
        ).execute_from_commandline(argv)

    def task(self, *args, **opts):
        """Decorator to create a task class out of any callable.

        See :ref:`Task options<task-options>` for a list of the
        arguments that can be passed to this decorator.

        Examples:
            .. code-block:: python

                @app.task
                def refresh_feed(url):
                    store_feed(feedparser.parse(url))

            with setting extra options:

            .. code-block:: python

                @app.task(exchange='feeds')
                def refresh_feed(url):
                    return store_feed(feedparser.parse(url))

        Note:
            App Binding: For custom apps the task decorator will return
            a proxy object, so that the act of creating the task is not
            performed until the task is used or the task registry is accessed.

            If you're depending on binding to be deferred, then you must
            not access any attributes on the returned object until the
            application is fully set up (finalized).
        """
        if USING_EXECV and opts.get('lazy', True):
            # When using execv the task in the original module will point to a
            # different app, so doing things like 'add.request' will point to
            # a different task instance.  This makes sure it will always use
            # the task instance from the current app.
            # Really need a better solution for this :(
            from . import shared_task
            return shared_task(*args, lazy=False, **opts)

        def inner_create_task_cls(shared=True, filter=None, lazy=True, **opts):
            _filt = filter

            def _create_task_cls(fun):
                if shared:
                    def cons(app):
                        return app._task_from_fun(fun, **opts)
                    cons.__name__ = fun.__name__
                    connect_on_app_finalize(cons)
                if not lazy or self.finalized:
                    ret = self._task_from_fun(fun, **opts)
                else:
                    # return a proxy object that evaluates on first use
                    ret = PromiseProxy(self._task_from_fun, (fun,), opts,
                                       __doc__=fun.__doc__)
                    self._pending.append(ret)
                if _filt:
                    return _filt(ret)
                return ret

            return _create_task_cls

        if len(args) == 1:
            if callable(args[0]):
                return inner_create_task_cls(**opts)(*args)
            raise TypeError('argument 1 to @task() must be a callable')
        if args:
            raise TypeError(
                '@task() takes exactly 1 argument ({} given)'.format(
                    sum([len(args), len(opts)])))
        return inner_create_task_cls(**opts)

    def _task_from_fun(self, fun, name=None, base=None, bind=False, **options):
        if not self.finalized and not self.autofinalize:
            raise RuntimeError('Contract breach: app not finalized')
        name = name or self.gen_task_name(fun.__name__, fun.__module__)
        base = base or self.Task

        if name not in self._tasks:
            run = fun if bind else staticmethod(fun)
            task = type(fun.__name__, (base,), dict({
                'app': self,
                'name': name,
                'run': run,
                '_decorated': True,
                '__doc__': fun.__doc__,
                '__module__': fun.__module__,
                '__header__': staticmethod(head_from_fun(fun, bound=bind)),
                '__wrapped__': run}, **options))()
            # for some reason __qualname__ cannot be set in type()
            # so we have to set it here.
            try:
                task.__qualname__ = fun.__qualname__
            except AttributeError:
                pass
            self._tasks[task.name] = task
            task.bind(self)  # connects task to this app
            add_autoretry_behaviour(task, **options)
        else:
            task = self._tasks[name]
        return task

    def register_task(self, task):
        """Utility for registering a task-based class.

        Note:
            This is here for compatibility with old Celery 1.0
            style task classes, you should not need to use this for
            new projects.
        """
        task = inspect.isclass(task) and task() or task
        if not task.name:
            task_cls = type(task)
            task.name = self.gen_task_name(
                task_cls.__name__, task_cls.__module__)
        add_autoretry_behaviour(task)
        self.tasks[task.name] = task
        task._app = self
        task.bind(self)
        return task

    def gen_task_name(self, name, module):
        return gen_task_name(self, name, module)

    def finalize(self, auto=False):
        """Finalize the app.

        This loads built-in tasks, evaluates pending task decorators,
        reads configuration, etc.
        """
        with self._finalize_mutex:
            if not self.finalized:
                if auto and not self.autofinalize:
                    raise RuntimeError('Contract breach: app not finalized')
                self.finalized = True
                _announce_app_finalized(self)

                pending = self._pending
                while pending:
                    maybe_evaluate(pending.popleft())

                for task in self._tasks.values():
                    task.bind(self)

                self.on_after_finalize.send(sender=self)

    def add_defaults(self, fun):
        """Add default configuration from dict ``d``.

        If the argument is a callable function then it will be regarded
        as a promise, and it won't be loaded until the configuration is
        actually needed.

        This method can be compared to:

        .. code-block:: pycon

            >>> celery.conf.update(d)

        with a difference that 1) no copy will be made and 2) the dict will
        not be transferred when the worker spawns child processes, so
        it's important that the same configuration happens at import time
        when pickle restores the object on the other side.
        """
        if not callable(fun):
            d, fun = fun, lambda: d
        if self.configured:
            return self._conf.add_defaults(fun())
        self._pending_defaults.append(fun)

    def config_from_object(self, obj,
                           silent=False, force=False, namespace=None):
        """Read configuration from object.

        Object is either an actual object or the name of a module to import.

        Example:
            >>> celery.config_from_object('myapp.celeryconfig')

            >>> from myapp import celeryconfig
            >>> celery.config_from_object(celeryconfig)

        Arguments:
            silent (bool): If true then import errors will be ignored.
            force (bool): Force reading configuration immediately.
                By default the configuration will be read only when required.
        """
        self._config_source = obj
        self.namespace = namespace or self.namespace
        if force or self.configured:
            self._conf = None
            if self.loader.config_from_object(obj, silent=silent):
                return self.conf

    def config_from_envvar(self, variable_name, silent=False, force=False):
        """Read configuration from environment variable.

        The value of the environment variable must be the name
        of a module to import.

        Example:
            >>> os.environ['CELERY_CONFIG_MODULE'] = 'myapp.celeryconfig'
            >>> celery.config_from_envvar('CELERY_CONFIG_MODULE')
        """
        module_name = os.environ.get(variable_name)
        if not module_name:
            if silent:
                return False
            raise ImproperlyConfigured(
                ERR_ENVVAR_NOT_SET.strip().format(variable_name))
        return self.config_from_object(module_name, silent=silent, force=force)

    def config_from_cmdline(self, argv, namespace='celery'):
        self._conf.update(
            self.loader.cmdline_config_parser(argv, namespace)
        )

    def setup_security(self, allowed_serializers=None, key=None, cert=None,
                       store=None, digest=DEFAULT_SECURITY_DIGEST,
                       serializer='json'):
        """Setup the message-signing serializer.

        This will affect all application instances (a global operation).

        Disables untrusted serializers and if configured to use the ``auth``
        serializer will register the ``auth`` serializer with the provided
        settings into the Kombu serializer registry.

        Arguments:
            allowed_serializers (Set[str]): List of serializer names, or
                content_types that should be exempt from being disabled.
            key (str): Name of private key file to use.
                Defaults to the :setting:`security_key` setting.
            cert (str): Name of certificate file to use.
                Defaults to the :setting:`security_certificate` setting.
            store (str): Directory containing certificates.
                Defaults to the :setting:`security_cert_store` setting.
            digest (str): Digest algorithm used when signing messages.
                Default is ``sha256``.
            serializer (str): Serializer used to encode messages after
                they've been signed.  See :setting:`task_serializer` for
                the serializers supported.  Default is ``json``.
        """
        from celery.security import setup_security
        return setup_security(allowed_serializers, key, cert,
                              store, digest, serializer, app=self)

    def autodiscover_tasks(self, packages=None,
                           related_name='tasks', force=False):
        """Auto-discover task modules.

        Searches a list of packages for a "tasks.py" module (or use
        related_name argument).

        If the name is empty, this will be delegated to fix-ups (e.g., Django).

        For example if you have a directory layout like this:

        .. code-block:: text

            foo/__init__.py
               tasks.py
               models.py

            bar/__init__.py
                tasks.py
                models.py

            baz/__init__.py
                models.py

        Then calling ``app.autodiscover_tasks(['foo', 'bar', 'baz'])`` will
        result in the modules ``foo.tasks`` and ``bar.tasks`` being imported.

        Arguments:
            packages (List[str]): List of packages to search.
                This argument may also be a callable, in which case the
                value returned is used (for lazy evaluation).
            related_name (str): The name of the module to find.  Defaults
                to "tasks": meaning "look for 'module.tasks' for every
                module in ``packages``.".  If ``None`` will only try to import
                the package, i.e. "look for 'module'".
            force (bool): By default this call is lazy so that the actual
                auto-discovery won't happen until an application imports
                the default modules.  Forcing will cause the auto-discovery
                to happen immediately.
        """
        if force:
            return self._autodiscover_tasks(packages, related_name)
        signals.import_modules.connect(starpromise(
            self._autodiscover_tasks, packages, related_name,
        ), weak=False, sender=self)

    def _autodiscover_tasks(self, packages, related_name, **kwargs):
        if packages:
            return self._autodiscover_tasks_from_names(packages, related_name)
        return self._autodiscover_tasks_from_fixups(related_name)

    def _autodiscover_tasks_from_names(self, packages, related_name):
        # packages argument can be lazy
        return self.loader.autodiscover_tasks(
            packages() if callable(packages) else packages, related_name,
        )

    def _autodiscover_tasks_from_fixups(self, related_name):
        return self._autodiscover_tasks_from_names([
            pkg for fixup in self._fixups
            for pkg in fixup.autodiscover_tasks()
            if hasattr(fixup, 'autodiscover_tasks')
        ], related_name=related_name)

    def send_task(self, name, args=None, kwargs=None, countdown=None,
                  eta=None, task_id=None, producer=None, connection=None,
                  router=None, result_cls=None, expires=None,
                  publisher=None, link=None, link_error=None,
                  add_to_parent=True, group_id=None, group_index=None,
                  retries=0, chord=None,
                  reply_to=None, time_limit=None, soft_time_limit=None,
                  root_id=None, parent_id=None, route_name=None,
                  shadow=None, chain=None, task_type=None, **options):
        """Send task by name.

        Supports the same arguments as :meth:`@-Task.apply_async`.

        Arguments:
            name (str): Name of task to call (e.g., `"tasks.add"`).
            result_cls (AsyncResult): Specify custom result class.
        """
        parent = have_parent = None
        amqp = self.amqp
        task_id = task_id or uuid()
        producer = producer or publisher  # XXX compat
        router = router or amqp.router
        conf = self.conf
        if conf.task_always_eager:  # pragma: no cover
            warnings.warn(AlwaysEagerIgnored(
                'task_always_eager has no effect on send_task',
            ), stacklevel=2)

        ignored_result = options.pop('ignore_result', False)
        options = router.route(
            options, route_name or name, args, kwargs, task_type)

        if not root_id or not parent_id:
            parent = self.current_worker_task
            if parent:
                if not root_id:
                    root_id = parent.request.root_id or parent.request.id
                if not parent_id:
                    parent_id = parent.request.id

                if conf.task_inherit_parent_priority:
                    options.setdefault('priority',
                                       parent.request.delivery_info.get('priority'))

        message = amqp.create_task_message(
            task_id, name, args, kwargs, countdown, eta, group_id, group_index,
            expires, retries, chord,
            maybe_list(link), maybe_list(link_error),
            reply_to or self.oid, time_limit, soft_time_limit,
            self.conf.task_send_sent_event,
            root_id, parent_id, shadow, chain,
            argsrepr=options.get('argsrepr'),
            kwargsrepr=options.get('kwargsrepr'),
        )

        if connection:
            producer = amqp.Producer(connection, auto_declare=False)

        with self.producer_or_acquire(producer) as P:
            with P.connection._reraise_as_library_errors():
                if not ignored_result:
                    self.backend.on_task_call(P, task_id)
                amqp.send_task_message(P, name, message, **options)
        result = (result_cls or self.AsyncResult)(task_id)
        # We avoid using the constructor since a custom result class
        # can be used, in which case the constructor may still use
        # the old signature.
        result.ignored = ignored_result

        if add_to_parent:
            if not have_parent:
                parent, have_parent = self.current_worker_task, True
            if parent:
                parent.add_trail(result)
        return result

    def connection_for_read(self, url=None, **kwargs):
        """Establish connection used for consuming.

        See Also:
            :meth:`connection` for supported arguments.
        """
        return self._connection(url or self.conf.broker_read_url, **kwargs)

    def connection_for_write(self, url=None, **kwargs):
        """Establish connection used for producing.

        See Also:
            :meth:`connection` for supported arguments.
        """
        return self._connection(url or self.conf.broker_write_url, **kwargs)

    def connection(self, hostname=None, userid=None, password=None,
                   virtual_host=None, port=None, ssl=None,
                   connect_timeout=None, transport=None,
                   transport_options=None, heartbeat=None,
                   login_method=None, failover_strategy=None, **kwargs):
        """Establish a connection to the message broker.

        Please use :meth:`connection_for_read` and
        :meth:`connection_for_write` instead, to convey the intent
        of use for this connection.

        Arguments:
            url: Either the URL or the hostname of the broker to use.
            hostname (str): URL, Hostname/IP-address of the broker.
                If a URL is used, then the other argument below will
                be taken from the URL instead.
            userid (str): Username to authenticate as.
            password (str): Password to authenticate with
            virtual_host (str): Virtual host to use (domain).
            port (int): Port to connect to.
            ssl (bool, Dict): Defaults to the :setting:`broker_use_ssl`
                setting.
            transport (str): defaults to the :setting:`broker_transport`
                setting.
            transport_options (Dict): Dictionary of transport specific options.
            heartbeat (int): AMQP Heartbeat in seconds (``pyamqp`` only).
            login_method (str): Custom login method to use (AMQP only).
            failover_strategy (str, Callable): Custom failover strategy.
            **kwargs: Additional arguments to :class:`kombu.Connection`.

        Returns:
            kombu.Connection: the lazy connection instance.
        """
        return self.connection_for_write(
            hostname or self.conf.broker_write_url,
            userid=userid, password=password,
            virtual_host=virtual_host, port=port, ssl=ssl,
            connect_timeout=connect_timeout, transport=transport,
            transport_options=transport_options, heartbeat=heartbeat,
            login_method=login_method, failover_strategy=failover_strategy,
            **kwargs
        )

    def _connection(self, url, userid=None, password=None,
                    virtual_host=None, port=None, ssl=None,
                    connect_timeout=None, transport=None,
                    transport_options=None, heartbeat=None,
                    login_method=None, failover_strategy=None, **kwargs):
        conf = self.conf
        return self.amqp.Connection(
            url,
            userid or conf.broker_user,
            password or conf.broker_password,
            virtual_host or conf.broker_vhost,
            port or conf.broker_port,
            transport=transport or conf.broker_transport,
            ssl=self.either('broker_use_ssl', ssl),
            heartbeat=heartbeat,
            login_method=login_method or conf.broker_login_method,
            failover_strategy=(
                failover_strategy or conf.broker_failover_strategy
            ),
            transport_options=dict(
                conf.broker_transport_options, **transport_options or {}
            ),
            connect_timeout=self.either(
                'broker_connection_timeout', connect_timeout
            ),
        )
    broker_connection = connection

    def _acquire_connection(self, pool=True):
        """Helper for :meth:`connection_or_acquire`."""
        if pool:
            return self.pool.acquire(block=True)
        return self.connection_for_write()

    def connection_or_acquire(self, connection=None, pool=True, *_, **__):
        """Context used to acquire a connection from the pool.

        For use within a :keyword:`with` statement to get a connection
        from the pool if one is not already provided.

        Arguments:
            connection (kombu.Connection): If not provided, a connection
                will be acquired from the connection pool.
        """
        return FallbackContext(connection, self._acquire_connection, pool=pool)
    default_connection = connection_or_acquire  # XXX compat

    def producer_or_acquire(self, producer=None):
        """Context used to acquire a producer from the pool.

        For use within a :keyword:`with` statement to get a producer
        from the pool if one is not already provided

        Arguments:
            producer (kombu.Producer): If not provided, a producer
                will be acquired from the producer pool.
        """
        return FallbackContext(
            producer, self.producer_pool.acquire, block=True,
        )
    default_producer = producer_or_acquire  # XXX compat

    def prepare_config(self, c):
        """Prepare configuration before it is merged with the defaults."""
        return find_deprecated_settings(c)

    def now(self):
        """Return the current time and date as a datetime."""
        now_in_utc = to_utc(datetime.utcnow())
        return now_in_utc.astimezone(self.timezone)

    def select_queues(self, queues=None):
        """Select subset of queues.

        Arguments:
            queues (Sequence[str]): a list of queue names to keep.
        """
        return self.amqp.queues.select(queues)

    def either(self, default_key, *defaults):
        """Get key from configuration or use default values.

        Fallback to the value of a configuration key if none of the
        `*values` are true.
        """
        return first(None, [
            first(None, defaults), starpromise(self.conf.get, default_key),
        ])

    def bugreport(self):
        """Return information useful in bug reports."""
        return bugreport(self)

    def _get_backend(self):
        backend, url = backends.by_url(
            self.backend_cls or self.conf.result_backend,
            self.loader)
        return backend(app=self, url=url)

    def _finalize_pending_conf(self):
        """Get config value by key and finalize loading the configuration.

        Note:
            This is used by PendingConfiguration:
                as soon as you access a key the configuration is read.
        """
        conf = self._conf = self._load_config()
        return conf

    def _load_config(self):
        if isinstance(self.on_configure, Signal):
            self.on_configure.send(sender=self)
        else:
            # used to be a method pre 4.0
            self.on_configure()
        if self._config_source:
            self.loader.config_from_object(self._config_source)
        self.configured = True
        settings = detect_settings(
            self.prepare_config(self.loader.conf), self._preconf,
            ignore_keys=self._preconf_set_by_auto, prefix=self.namespace,
        )
        if self._conf is not None:
            # replace in place, as someone may have referenced app.conf,
            # done some changes, accessed a key, and then try to make more
            # changes to the reference and not the finalized value.
            self._conf.swap_with(settings)
        else:
            self._conf = settings

        # load lazy config dict initializers.
        pending_def = self._pending_defaults
        while pending_def:
            self._conf.add_defaults(maybe_evaluate(pending_def.popleft()()))

        # load lazy periodic tasks
        pending_beat = self._pending_periodic_tasks
        while pending_beat:
            self._add_periodic_task(*pending_beat.popleft())

        self.on_after_configure.send(sender=self, source=self._conf)
        return self._conf

    def _after_fork(self):
        self._pool = None
        try:
            self.__dict__['amqp']._producer_pool = None
        except (AttributeError, KeyError):
            pass
        self.on_after_fork.send(sender=self)

    def signature(self, *args, **kwargs):
        """Return a new :class:`~celery.Signature` bound to this app."""
        kwargs['app'] = self
        return self._canvas.signature(*args, **kwargs)

    def add_periodic_task(self, schedule, sig,
                          args=(), kwargs=(), name=None, **opts):
        key, entry = self._sig_to_periodic_task_entry(
            schedule, sig, args, kwargs, name, **opts)
        if self.configured:
            self._add_periodic_task(key, entry)
        else:
            self._pending_periodic_tasks.append((key, entry))
        return key

    def _sig_to_periodic_task_entry(self, schedule, sig,
                                    args=(), kwargs=None, name=None, **opts):
        kwargs = {} if not kwargs else kwargs
        sig = (sig.clone(args, kwargs)
               if isinstance(sig, abstract.CallableSignature)
               else self.signature(sig.name, args, kwargs))
        return name or repr(sig), {
            'schedule': schedule,
            'task': sig.name,
            'args': sig.args,
            'kwargs': sig.kwargs,
            'options': dict(sig.options, **opts),
        }

    def _add_periodic_task(self, key, entry):
        self._conf.beat_schedule[key] = entry

    def create_task_cls(self):
        """Create a base task class bound to this app."""
        return self.subclass_with_self(
            self.task_cls, name='Task', attribute='_app',
            keep_reduce=True, abstract=True,
        )

    def subclass_with_self(self, Class, name=None, attribute='app',
                           reverse=None, keep_reduce=False, **kw):
        """Subclass an app-compatible class.

        App-compatible means that the class has a class attribute that
        provides the default app it should use, for example:
        ``class Foo: app = None``.

        Arguments:
            Class (type): The app-compatible class to subclass.
            name (str): Custom name for the target class.
            attribute (str): Name of the attribute holding the app,
                Default is 'app'.
            reverse (str): Reverse path to this object used for pickling
                purposes. For example, to get ``app.AsyncResult``,
                use ``"AsyncResult"``.
            keep_reduce (bool): If enabled a custom ``__reduce__``
                implementation won't be provided.
        """
        Class = symbol_by_name(Class)
        reverse = reverse if reverse else Class.__name__

        def __reduce__(self):
            return _unpickle_appattr, (reverse, self.__reduce_args__())

        attrs = dict(
            {attribute: self},
            __module__=Class.__module__,
            __doc__=Class.__doc__,
            **kw)
        if not keep_reduce:
            attrs['__reduce__'] = __reduce__

        return type(name or Class.__name__, (Class,), attrs)

    def _rgetattr(self, path):
        return attrgetter(path)(self)

    def __enter__(self):
        return self

    def __exit__(self, *exc_info):
        self.close()

    def __repr__(self):
        return '<{} {}>'.format(type(self).__name__, appstr(self))

    def __reduce__(self):
        if self._using_v1_reduce:
            return self.__reduce_v1__()
        return (_unpickle_app_v2, (self.__class__, self.__reduce_keys__()))

    def __reduce_v1__(self):
        # Reduce only pickles the configuration changes,
        # so the default configuration doesn't have to be passed
        # between processes.
        return (
            _unpickle_app,
            (self.__class__, self.Pickler) + self.__reduce_args__(),
        )

    def __reduce_keys__(self):
        """Keyword arguments used to reconstruct the object when unpickling."""
        return {
            'main': self.main,
            'changes':
                self._conf.changes if self.configured else self._preconf,
            'loader': self.loader_cls,
            'backend': self.backend_cls,
            'amqp': self.amqp_cls,
            'events': self.events_cls,
            'log': self.log_cls,
            'control': self.control_cls,
            'fixups': self.fixups,
            'config_source': self._config_source,
            'task_cls': self.task_cls,
            'namespace': self.namespace,
        }

    def __reduce_args__(self):
        """Deprecated method, please use :meth:`__reduce_keys__` instead."""
        return (self.main, self._conf.changes if self.configured else {},
                self.loader_cls, self.backend_cls, self.amqp_cls,
                self.events_cls, self.log_cls, self.control_cls,
                False, self._config_source)

    @cached_property
    def Worker(self):
        """Worker application.

        See Also:
            :class:`~@Worker`.
        """
        return self.subclass_with_self('celery.apps.worker:Worker')

    @cached_property
    def WorkController(self, **kwargs):
        """Embeddable worker.

        See Also:
            :class:`~@WorkController`.
        """
        return self.subclass_with_self('celery.worker:WorkController')

    @cached_property
    def Beat(self, **kwargs):
        """:program:`celery beat` scheduler application.

        See Also:
            :class:`~@Beat`.
        """
        return self.subclass_with_self('celery.apps.beat:Beat')

    @cached_property
    def Task(self):
        """Base task class for this app."""
        return self.create_task_cls()

    @cached_property
    def annotations(self):
        return prepare_annotations(self.conf.task_annotations)

    @cached_property
    def AsyncResult(self):
        """Create new result instance.

        See Also:
            :class:`celery.result.AsyncResult`.
        """
        return self.subclass_with_self('celery.result:AsyncResult')

    @cached_property
    def ResultSet(self):
        return self.subclass_with_self('celery.result:ResultSet')

    @cached_property
    def GroupResult(self):
        """Create new group result instance.

        See Also:
            :class:`celery.result.GroupResult`.
        """
        return self.subclass_with_self('celery.result:GroupResult')

    @property
    def pool(self):
        """Broker connection pool: :class:`~@pool`.

        Note:
            This attribute is not related to the workers concurrency pool.
        """
        if self._pool is None:
            self._ensure_after_fork()
            limit = self.conf.broker_pool_limit
            pools.set_limit(limit)
            self._pool = pools.connections[self.connection_for_write()]
        return self._pool

    @property
    def current_task(self):
        """Instance of task being executed, or :const:`None`."""
        return _task_stack.top

    @property
    def current_worker_task(self):
        """The task currently being executed by a worker or :const:`None`.

        Differs from :data:`current_task` in that it's not affected
        by tasks calling other tasks directly, or eagerly.
        """
        return get_current_worker_task()

    @cached_property
    def oid(self):
        """Universally unique identifier for this app."""
        # since 4.0: thread.get_ident() is not included when
        # generating the process id.  This is due to how the RPC
        # backend now dedicates a single thread to receive results,
        # which would not work if each thread has a separate id.
        return oid_from(self, threads=False)

    @cached_property
    def amqp(self):
        """AMQP related functionality: :class:`~@amqp`."""
        return instantiate(self.amqp_cls, app=self)

    @cached_property
    def backend(self):
        """Current backend instance."""
        return self._get_backend()

    @property
    def conf(self):
        """Current configuration."""
        if self._conf is None:
            self._conf = self._load_config()
        return self._conf

    @conf.setter
    def conf(self, d):  # noqa
        self._conf = d

    @cached_property
    def control(self):
        """Remote control: :class:`~@control`."""
        return instantiate(self.control_cls, app=self)

    @cached_property
    def events(self):
        """Consuming and sending events: :class:`~@events`."""
        return instantiate(self.events_cls, app=self)

    @cached_property
    def loader(self):
        """Current loader instance."""
        return get_loader_cls(self.loader_cls)(app=self)

    @cached_property
    def log(self):
        """Logging: :class:`~@log`."""
        return instantiate(self.log_cls, app=self)

    @cached_property
    def _canvas(self):
        from celery import canvas
        return canvas

    @cached_property
    def tasks(self):
        """Task registry.

        Warning:
            Accessing this attribute will also auto-finalize the app.
        """
        self.finalize(auto=True)
        return self._tasks

    @property
    def producer_pool(self):
        return self.amqp.producer_pool

    def uses_utc_timezone(self):
        """Check if the application uses the UTC timezone."""
        return self.timezone == timezone.utc

    @cached_property
    def timezone(self):
        """Current timezone for this app.

        This is a cached property taking the time zone from the
        :setting:`timezone` setting.
        """
        conf = self.conf
        if not conf.timezone:
            if conf.enable_utc:
                return timezone.utc
            else:
                return timezone.local
        return timezone.get_timezone(conf.timezone)


App = Celery  # noqa: E305 XXX compat<|MERGE_RESOLUTION|>--- conflicted
+++ resolved
@@ -1,10 +1,5 @@
 """Actual App instance implementation."""
-<<<<<<< HEAD
-=======
-from __future__ import absolute_import, unicode_literals
-
 import inspect
->>>>>>> 455e0a0e
 import os
 import threading
 import warnings
@@ -25,14 +20,7 @@
                            _register_app, _set_current_app, _task_stack,
                            connect_on_app_finalize, get_current_app,
                            get_current_worker_task, set_default_app)
-<<<<<<< HEAD
-from celery.exceptions import (AlwaysEagerIgnored, Ignore,
-                               ImproperlyConfigured, Retry)
-=======
 from celery.exceptions import AlwaysEagerIgnored, ImproperlyConfigured
-from celery.five import (UserDict, bytes_if_py2, python_2_unicode_compatible,
-                         values)
->>>>>>> 455e0a0e
 from celery.loaders import get_loader_cls
 from celery.local import PromiseProxy, maybe_evaluate
 from celery.utils import abstract
