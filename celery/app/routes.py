--- conflicted
+++ resolved
@@ -3,10 +3,6 @@
 
 Contains utilities for working with task routers, (:setting:`task_routes`).
 """
-<<<<<<< HEAD
-=======
-from __future__ import absolute_import, unicode_literals
->>>>>>> 28eb9095
 import re
 import string
 from collections import Mapping, OrderedDict
