--- conflicted
+++ resolved
@@ -1,11 +1,5 @@
 # -*- coding: utf-8 -*-
-<<<<<<< HEAD
-"""This module contains all exceptions used by the Celery API."""
-=======
-"""Celery error types."""
-from __future__ import absolute_import, unicode_literals
-
->>>>>>> 9c83c3f9
+"""Celery Exceptions."""
 import numbers
 
 from billiard.exceptions import (  # noqa
